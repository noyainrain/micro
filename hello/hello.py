--- conflicted
+++ resolved
@@ -33,12 +33,17 @@
     class Greetings(Collection):
         """Collection of all class:`Greeting`s."""
 
-        def create(self, text):
+        # TODO: text optional?
+        async def create(self, text, *, entity=None):
             """Create a :class:`Greeting` and return it."""
-            if str_or_none(text) is None:
-                raise micro.ValueError('text_empty')
+            text = str_or_none(text)
+            if entity is not None:
+                entity = await self.resolve_entity(entity)
+            if text is None and entity is None:
+                raise micro.ValueError('text_entity_none')
+
             greeting = Greeting(id='Greeting:{}'.format(randstr()), app=self.app,
-                                authors=[self.app.user.id], text=text)
+                                authors=[self.app.user.id], text=text, entity=entity)
             self.r.oset(greeting.id, greeting)
             self.r.rpush(self.ids.key, greeting.id)
             return greeting
@@ -52,30 +57,10 @@
     def create_settings(self):
         # pylint: disable=unexpected-keyword-arg; decorated
         return Settings(
-<<<<<<< HEAD
-            id='Settings', app=self, authors=[], title='Hello', icon=None, favicon=None,
-            provider_name=None, provider_url=None, provider_description={}, feedback_url=None,
-            staff=[])
-
-    async def create_greeting(self, text, entity=None):
-        """Create a :class:`Greeting` and return it."""
-        text = str_or_none(text)
-        if entity is not None:
-            entity = await self.resolve_entity(entity)
-        if text is None and entity is None:
-            raise micro.ValueError('text_entity_none')
-
-        greeting = Greeting(id=randstr(), app=self, authors=[self.user.id], text=text,
-                            entity=entity)
-        self.r.oset(greeting.id, greeting)
-        self.r.lpush('greetings', greeting.id)
-        return greeting
-=======
             id='Settings', app=self, authors=[], title='Hello', icon=None, icon_small=None,
             icon_large=None, provider_name=None, provider_url=None, provider_description={},
             feedback_url=None, staff=[], push_vapid_private_key=None, push_vapid_public_key=None,
             v=2)
->>>>>>> 6f7967e8
 
 class Greeting(Object, Editable):
     """Public greeting.
@@ -107,8 +92,6 @@
             self.entity = entity
 
     def json(self, restricted=False, include=False):
-<<<<<<< HEAD
-        # pylint: disable=redefined-outer-name; fine name
         return {
             **super().json(restricted, include),
             **Editable.json(self, restricted, include),
@@ -116,17 +99,8 @@
             'entity': self.entity.json() if self.entity else None
         }
 
-def make_server(port=8080, url=None, client_path='.', debug=False, redis_url='', smtp_url=''):
-=======
-        return {
-            **super().json(restricted, include),
-            **Editable.json(self, restricted, include),
-            'text': self.text
-        }
-
 def make_server(port=8080, url=None, client_path='.', debug=False, redis_url='', smtp_url='',
                 client_map_service_key=None):
->>>>>>> 6f7967e8
     """Create a Hello server."""
     app = Hello(redis_url, smtp_url=smtp_url)
     handlers = [
@@ -139,20 +113,9 @@
     # pylint: disable=abstract-method; Tornado handlers define a semi-abstract data_received()
     # pylint: disable=arguments-differ; Tornado handler arguments are defined by URLs
 
-<<<<<<< HEAD
-    def get(self):
-        greetings = self.app.greetings.values()
-        self.write(json.dumps([g.json(restricted=True, include=True) for g in greetings]))
-
     async def post(self):
-        print(self.args)
         args = self.check_args({'text': (str, None), 'entity': (str, None, 'opt')})
-        greeting = await self.app.create_greeting(**args)
-=======
-    def post(self):
-        args = self.check_args({'text': str})
-        greeting = self.app.greetings.create(**args)
->>>>>>> 6f7967e8
+        greeting = await self.app.greetings.create(**args)
         self.write(greeting.json(restricted=True, include=True))
 
 def main(args):
