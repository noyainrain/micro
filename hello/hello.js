--- conflicted
+++ resolved
@@ -57,12 +57,8 @@
                 const input = this.querySelector("micro-content-input");
                 try {
                     const {text, resource} = input.valueAsObject;
-<<<<<<< HEAD
                     await ui.onboard();
-                    await ui.call(
-=======
                     const greeting = await ui.call(
->>>>>>> 0da033cb
                         "POST", "/api/greetings", {text, resource: resource && resource.url}
                     );
                     input.valueAsObject = {text: null, resource: null};
@@ -94,7 +90,6 @@
 
     attachedCallback() {
         super.attachedCallback();
-        ui.onboard();
         this.ready.when((async() => {
             try {
                 await this._data.greetings.fetch();
