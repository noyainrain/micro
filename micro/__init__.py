--- conflicted
+++ resolved
@@ -22,13 +22,7 @@
 
 from micro.micro import (
     Application, Object, Editable, Trashable, Collection, Orderable, User, Settings, Activity,
-<<<<<<< HEAD
-    Event, AuthRequest, ValueError, InputError, AuthenticationError, PermissionError, EmailError,
-    WebError
-)
-=======
     Event, AuthRequest, Location, ValueError, InputError, AuthenticationError, PermissionError,
     CommunicationError, EmailError)
->>>>>>> 6f7967e8
 
 DOC_PATH = os.path.join(os.path.dirname(__file__), 'doc')