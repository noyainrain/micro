--- conflicted
+++ resolved
@@ -50,20 +50,13 @@
             body='{"type": "Error", "stack": "micro.UI.prototype.createdCallback", "url": "/"}')
 
         # API
-<<<<<<< HEAD
-        yield self.request('/api/login', method='POST', body='')
-        yield self.request('/api/users/' + self.user.id)
-        yield self.request('/api/users/' + self.user.id, method='POST', body='{"name": "Happy"}')
-        yield self.request('/api/settings')
-        yield self.request('/api/previews/{}'.format(self.server.url))
-=======
         await self.request('/api/login', method='POST', body='')
         await self.request('/api/users/' + self.user.id)
         await self.request('/api/users/' + self.user.id, method='POST', body='{"name": "Happy"}')
         await self.request('/api/users/{}'.format(self.app.user.id), method='PATCH',
                            body='{"op": "disable_notifications"}')
         await self.request('/api/settings')
->>>>>>> 6f7967e8
+        await self.request('/api/previews/{}'.format(self.server.url))
 
         # API (generic)
         cat = self.app.cats.create()
