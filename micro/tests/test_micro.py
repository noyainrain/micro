# micro
# Copyright (C) 2020 micro contributors
#
# This program is free software: you can redistribute it and/or modify it under the terms of the GNU
# Lesser General Public License as published by the Free Software Foundation, either version 3 of
# the License, or (at your option) any later version.
#
# This program is distributed in the hope that it will be useful, but WITHOUT ANY WARRANTY; without
# even the implied warranty of MERCHANTABILITY or FITNESS FOR A PARTICULAR PURPOSE.  See the GNU
# Lesser General Public License for more details.
#
# You should have received a copy of the GNU Lesser General Public License along with this program.
# If not, see <http://www.gnu.org/licenses/>.

# pylint: disable=missing-docstring; test module

from asyncio import sleep
from datetime import timedelta
from pathlib import Path
import subprocess
from tempfile import gettempdir, mkdtemp
from typing import Callable, List, Tuple, Union, cast
from unittest.mock import Mock, patch

from redis.exceptions import RedisError
from tornado.testing import AsyncTestCase, gen_test

<<<<<<< HEAD
import micro
from micro import Activity, Collection, Event, Gone, Location, Trashable, WithContent
from micro.error import TrashedError
=======
from micro import Activity, Collection, Event, Gone, Location, Trashable, WithContent, error
from micro.core import context
>>>>>>> 0da033cb
from micro.jsonredis import RedisList
from micro.resource import Analyzer, Resource
from micro.test import CatApp, Cat
from micro.util import expect_type, randstr

SETUP_DB_SCRIPT = """\
import asyncio
from time import sleep

from micro.test import CatApp

async def main():
    app = CatApp(redis_url='15')
    app.r.flushdb()
    app.update()
    app.login()

    # Events at different times
    app.settings.edit(provider_name='Meow Inc.')
    sleep(1)
    app.settings.edit(provider_url='https://meow.example.com/')

    # User without activity
    app.login()

asyncio.run(main())
"""

class MicroTestCase(AsyncTestCase):
    def setUp(self) -> None:
        super().setUp()
        self.app = CatApp(redis_url='15', files_path=mkdtemp())
        self.app.r.flushdb()
        self.app.update()
        self.staff_member = self.app.devices.sign_in().user
        self.user = self.app.devices.sign_in().user
        context.user.set(self.user)

class ApplicationTest(MicroTestCase):
    def test_init_redis_url_invalid(self) -> None:
        with self.assertRaisesRegex(error.ValueError, 'redis_url_invalid'):
            CatApp(redis_url='//localhost:foo')

    def test_login_no_redis(self):
        app = CatApp(redis_url='//localhost:16160')
        with self.assertRaises(RedisError):
            app.login()

    def test_login_code(self) -> None:
        user = self.app.login(code=self.user.devices[0].auth_secret)
        self.assertEqual(user, self.user)

    def test_login_code_invalid(self) -> None:
        with self.assertRaisesRegex(error.ValueError, 'code_invalid'):
            self.app.login(code='foo')

class ApplicationUpdateTest(AsyncTestCase):
    @staticmethod
    def setup_db(tag: str) -> None:
        d = mkdtemp()
        clone = ['git', '-c', 'advice.detachedHead=false', 'clone', '-q', '--single-branch',
                 '--branch', tag, '.', d]
        subprocess.run(clone, check=True)
        subprocess.run(cast(List[str], ['python3', '-c', SETUP_DB_SCRIPT]), cwd=d, check=True)

    def test_update_db_fresh(self) -> None:
        files_path = str(Path(gettempdir(), randstr()))
        app = CatApp(redis_url='15', files_path=files_path)
        app.r.flushdb()
        app.update() # type: ignore[no-untyped-call]
        self.assertEqual(app.settings.title, 'CatApp')
        self.assertTrue(Path(files_path).is_dir())

    @gen_test # type: ignore[misc]
    async def test_update_db_version_previous(self):
        self.setup_db('0.57.2')
        await sleep(1)
        app = CatApp(redis_url='15', files_path=mkdtemp())
        app.update()
        user = sorted(app.users, key=lambda user: user.create_time, reverse=True)[0]
        context.user.set(user)

        device = user.devices[0]
        self.assertEqual(device, app.devices.authenticate(device.auth_secret))
        self.assertEqual(device.notification_status, 'off')
        self.assertIsNone(device.push_subscription)
        self.assertEqual(device.user_id, user.id)
        self.assertEqual(device, app.devices[device.id])
        self.assertEqual(user.devices[:], [device])

    @gen_test # type: ignore[misc]
    async def test_update_db_version_first(self):
        self.setup_db('0.38.1')
        await sleep(1)
        app = CatApp(redis_url='15', files_path=mkdtemp())
        app.update()
        user = sorted(app.users, key=lambda user: user.create_time, reverse=True)[0]
        context.user.set(user)

        # Update to version 9
        app.user = app.settings.staff[0]
        first = app.activity[-1].time
        last = app.activity[0].time
        self.assertEqual(app.user.create_time, first)
        self.assertEqual(app.user.authenticate_time, last)
        self.assertEqual(user.create_time, user.authenticate_time)
        self.assertAlmostEqual(user.create_time, app.now(), delta=timedelta(minutes=1))
        self.assertGreater(user.create_time, last)
        # Device
        device = user.devices[0]
        self.assertEqual(device, app.devices.authenticate(device.auth_secret))
        self.assertEqual(device.notification_status, 'off')
        self.assertIsNone(device.push_subscription)
        self.assertEqual(device.user_id, user.id)
        self.assertEqual(device, app.devices[device.id])
        self.assertEqual(user.devices[:], [device])

class EditableTest(MicroTestCase):
    def setUp(self) -> None:
        super().setUp()
        self.cat = self.app.cats.create()

    @gen_test # type: ignore[misc]
    async def test_edit(self) -> None:
        await self.cat.edit(name='Happy')
        await self.cat.edit(name='Grumpy')
        user2 = self.app.devices.sign_in().user
        context.user.set(user2)
        await self.cat.edit(name='Hover')
        self.assertEqual(self.cat.authors, [self.user, user2]) # type: ignore[misc]

<<<<<<< HEAD
    def test_edit_trashed_cat(self):
        self.cat.trash()
        with self.assertRaises(TrashedError):
            self.cat.edit(name='Happy')
=======
    @gen_test # type: ignore[misc]
    async def test_edit_cat_trashed(self) -> None:
        self.cat.trash()
        with self.assertRaisesRegex(error.ValueError, 'object_trashed'):
            await self.cat.edit(name='Happy')
>>>>>>> 0da033cb

    @gen_test # type: ignore[misc]
    async def test_edit_user_anonymous(self) -> None:
        self.app.user = None
        with self.assertRaises(error.PermissionError):
            await self.cat.edit(name='Happy')

@patch('micro.test.Cat.delete', autospec=True)
class TrashableTest(MicroTestCase):
    def setUp(self) -> None:
        super().setUp()
        Trashable.RETENTION = timedelta(seconds=0.2)
        self.app.start_empty_trash()

    @gen_test # type: ignore
    async def test_trash(self, delete: Mock) -> None:
        cat = self.app.cats.create()
        cat.trash()
        self.assertTrue(cat.trashed)
        self.assertEqual(cast(Event, cat.activity[0]).type, 'trashable-trash')
        await sleep(0.1)
        # Work around missing assert_not_called() (see https://bugs.python.org/issue28380)
        self.assertEqual(delete.call_count, 0) # type: ignore
        await sleep(0.3)
        delete.assert_called_once_with(cat) # type: ignore

    def test_trash_trashed(self, delete: Mock) -> None:
        # pylint: disable=unused-argument; patch
        cat = self.app.cats.create()
        cat.trash()
        cat.trash()
        self.assertTrue(cat.trashed)
        self.assertEqual(len(cat.activity), 1)

    @gen_test # type: ignore
    async def test_restore(self, delete: Mock) -> None:
        cat = self.app.cats.create()
        cat.trash()
        cat.restore()
        self.assertFalse(cat.trashed)
        self.assertEqual(cast(Event, cat.activity[0]).type, 'trashable-restore')
        await sleep(0.3)
        self.assertEqual(delete.call_count, 0) # type: ignore

async def _analyze(self: Analyzer, url: str) -> Resource:
    # pylint: disable=unused-argument; part of API
    return Resource(url, content_type='text/html')

@patch('micro.resource.Analyzer.analyze', autospec=True, side_effect=_analyze) # type: ignore
class WithContentTest(MicroTestCase):
    @gen_test # type: ignore
    async def test_process_attrs(self, analyze) -> None:
        # pylint: disable=unused-argument; part of API
        attrs = await WithContent.process_attrs({'text': '  ', 'resource': 'http://example.org/'},
                                                app=self.app)
        self.assertIsNone(attrs['text'])
        resource = attrs.get('resource')
        assert isinstance(resource, Resource)
        self.assertEqual(resource.url, 'http://example.org/')

    @gen_test # type: ignore
    async def test_edit(self, analyze) -> None:
        # pylint: disable=unused-argument; part of API
        cat = self.app.cats.create()
        await cat.edit(resource='http://example.org/')
        await cat.edit(text='Meow!', resource='http://example.org/')
        self.assertEqual(cat.text, 'Meow!')
        assert cat.resource
        self.assertEqual(cat.resource.url, 'http://example.org/')

class CollectionTest(MicroTestCase):
    def make_cats(
            self, *, check: Callable[[Union[int, slice, str]], None] = None
        ) -> Tuple[Collection[Cat], List[Cat]]:
        objects = [Cat.make(name='Happy', app=self.app), Cat.make(name='Grumpy', app=self.app),
                   Cat.make(name='Long', app=self.app), Cat.make(name='Monorail', app=self.app)]
        self.app.r.omset({cat.id: cat for cat in objects})
        self.app.r.rpush('cats', *(cat.id for cat in objects))
        cats = Collection(RedisList('cats', self.app.r.r), check=check, expect=expect_type(Cat),
                          app=self.app)
        return cats, objects

    def test_index(self):
        cats, objects = self.make_cats()
        self.assertEqual(cats.index(objects[2]), objects.index(objects[2]))

    def test_len(self):
        cats, objects = self.make_cats()
        self.assertEqual(len(cats), len(objects))

    def test_getitem(self):
        cats, objects = self.make_cats()
        self.assertEqual(cats[1], objects[1])

    def test_getitem_slice(self):
        cats, objects = self.make_cats()
        self.assertEqual(cats[1:3], objects[1:3])

    def test_getitem_id(self):
        cats, objects = self.make_cats()
        self.assertEqual(cats[objects[0].id], objects[0])

    def test_getitem_missing_id(self):
        cats, _ = self.make_cats()
        with self.assertRaises(KeyError):
            # pylint: disable=pointless-statement; error raised on access
            cats['foo']

    def test_getitem_check(self):
        check = Mock()
        cats, _ = self.make_cats(check=check)
        # pylint: disable=pointless-statement; check called on access
        cats[1]
        check.assert_called_once_with(1)

    def test_iter(self) -> None:
        cats, objects = self.make_cats()
        self.assertEqual(list(iter(cats)), objects) # type: ignore[misc]

    def test_contains(self):
        cats, objects = self.make_cats()
        self.assertTrue(objects[1] in cats)

    def test_contains_missing_item(self):
        cats, _ = self.make_cats()
        self.assertFalse(Cat.make(app=self.app) in cats)

class OrderableTest(MicroTestCase):
    def make_cats(self) -> List[Cat]:
        return [self.app.cats.create(), self.app.cats.create(), self.app.cats.create()]

    def test_move(self) -> None:
        cats = self.make_cats()
        self.app.cats.move(cats[1], cats[2])
        self.assertEqual(list(self.app.cats), [cats[0], cats[2], cats[1]]) # type: ignore[misc]

    def test_move_to_none(self) -> None:
        cats = self.make_cats()
        self.app.cats.move(cats[1], None)
        self.assertEqual(list(self.app.cats), [cats[1], cats[0], cats[2]]) # type: ignore[misc]

    def test_move_to_item(self) -> None:
        cats = self.make_cats()
        self.app.cats.move(cats[1], cats[1])
        self.assertEqual(list(self.app.cats), cats) # type: ignore[misc]

    def test_move_item_external(self) -> None:
        cats = self.make_cats()
        external = Cat.make(app=self.app)
        with self.assertRaisesRegex(error.ValueError, 'item_not_found'):
            self.app.cats.move(external, cats[0])

    def test_move_to_external(self) -> None:
        cats = self.make_cats()
        external = Cat.make(app=self.app)
        with self.assertRaisesRegex(error.ValueError, 'to_not_found'):
            self.app.cats.move(cats[0], external)

class UserTest(MicroTestCase):
    @gen_test # type: ignore[misc]
    async def test_edit(self) -> None:
        await self.user.edit(name='Happy')
        self.assertEqual(self.user.name, 'Happy')

class UserDevicesTest(MicroTestCase):
    def test_getitem_as_user(self) -> None:
        context.user.set(self.app.devices.sign_in().user)
        with self.assertRaises(error.PermissionError):
            # pylint: disable=pointless-statement; error raised on access
            self.user.devices[:]

class ActivityTest(MicroTestCase):
    def make_activity(self) -> Activity:
        return Activity('Activity:more', self.app, subscriber_ids=[])

    @patch('micro.User.notify', autospec=True) # type: ignore
    def test_publish(self, notify):
        activity = self.make_activity()
        activity.subscribe()
        context.user.set(self.app.devices.sign_in().user)
        activity.subscribe()

        event = Event.create('meow', None, app=self.app)
        activity.publish(event)
        self.assertIn(event, activity)
        notify.assert_called_once_with(self.user, event)

    @gen_test # type: ignore[misc]
    async def test_publish_stream(self) -> None:
        activity = self.make_activity()
        stream = activity.stream()

        observed = []
        closed = False
        async def observe() -> None:
            nonlocal closed
            async for event in stream:
                observed.append(event)
            closed = True
        self.io_loop.add_callback(observe)
        # Scheduled coroutines are run in the next IO loop iteration but one
        await sleep(0)
        await sleep(0)

        events = [
            Event.create('meow', None, app=self.app), # type:ignore
            Event.create('woof', None, app=self.app) # type:ignore
        ] # type: List[Event]
        activity.publish(events[0]) # type:ignore
        activity.publish(events[1]) # type:ignore
        await sleep(0)
        await stream.aclose()
        await sleep(0)

        self.assertEqual(observed, events)
        self.assertTrue(closed)

    def test_subscribe(self):
        activity = self.make_activity()
        activity.subscribe()
        self.assertIn(self.user, activity.subscribers)

    def test_unsubscribe(self):
        activity = self.make_activity()
        activity.subscribe()
        activity.unsubscribe()
        self.assertNotIn(self.user, activity.subscribers)

class EventTest(MicroTestCase):
    def make_event(self) -> Tuple[Event, Cat]:
        cat = self.app.cats.create()
        event = Event.create('meow', cat, app=self.app)
        return event, cat

    def test_get_object(self) -> None:
        event, cat = self.make_event()
        self.assertEqual(event.object, cat)

    def test_get_object_deleted(self) -> None:
        event, cat = self.make_event()
        cat.delete()
        # Break reference cycle
        cat.activity.host = None
        del cat
        self.assertIsInstance(event.object, Gone)

class LocationTest(MicroTestCase):
    def test_parse(self):
        # coords may be float or int
        location = Location.parse({'name': 'Berlin', 'coords': [52.504043, 13]})
        self.assertEqual(location.name, 'Berlin')
        self.assertEqual(location.coords, (52.504043, 13))<|MERGE_RESOLUTION|>--- conflicted
+++ resolved
@@ -25,14 +25,9 @@
 from redis.exceptions import RedisError
 from tornado.testing import AsyncTestCase, gen_test
 
-<<<<<<< HEAD
-import micro
-from micro import Activity, Collection, Event, Gone, Location, Trashable, WithContent
-from micro.error import TrashedError
-=======
 from micro import Activity, Collection, Event, Gone, Location, Trashable, WithContent, error
 from micro.core import context
->>>>>>> 0da033cb
+from micro.error import TrashedError
 from micro.jsonredis import RedisList
 from micro.resource import Analyzer, Resource
 from micro.test import CatApp, Cat
@@ -164,18 +159,11 @@
         await self.cat.edit(name='Hover')
         self.assertEqual(self.cat.authors, [self.user, user2]) # type: ignore[misc]
 
-<<<<<<< HEAD
-    def test_edit_trashed_cat(self):
+    @gen_test # type: ignore[misc]
+    async def test_edit_cat_trashed(self) -> None:
         self.cat.trash()
         with self.assertRaises(TrashedError):
-            self.cat.edit(name='Happy')
-=======
-    @gen_test # type: ignore[misc]
-    async def test_edit_cat_trashed(self) -> None:
-        self.cat.trash()
-        with self.assertRaisesRegex(error.ValueError, 'object_trashed'):
             await self.cat.edit(name='Happy')
->>>>>>> 0da033cb
 
     @gen_test # type: ignore[misc]
     async def test_edit_user_anonymous(self) -> None:
