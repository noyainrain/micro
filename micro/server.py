# micro
# Copyright (C) 2018 micro contributors
#
# This program is free software: you can redistribute it and/or modify it under the terms of the GNU
# Lesser General Public License as published by the Free Software Foundation, either version 3 of
# the License, or (at your option) any later version.
#
# This program is distributed in the hope that it will be useful, but WITHOUT ANY WARRANTY; without
# even the implied warranty of MERCHANTABILITY or FITNESS FOR A PARTICULAR PURPOSE.  See the GNU
# Lesser General Public License for more details.
#
# You should have received a copy of the GNU Lesser General Public License along with this program.
# If not, see <http://www.gnu.org/licenses/>.

# pylint: disable=abstract-method; Tornado handlers define a semi-abstract data_received()
# pylint: disable=arguments-differ; Tornado handler arguments are defined by URLs

"""Server components."""

from collections import Mapping
import http.client
import json
from logging import getLogger
import os
import re
from typing import Callable, Dict, List, Optional, Sequence, Tuple, Type, Union, cast
from urllib.parse import urlparse

from mypy_extensions import VarArg
from tornado.httpserver import HTTPServer
from tornado.ioloop import IOLoop
from tornado.template import DictLoader, Loader, filter_whitespace
from tornado.web import Application, HTTPError, RequestHandler, StaticFileHandler

from . import micro, templates
<<<<<<< HEAD
from .micro import AuthRequest, Object, InputError, AuthenticationError, PermissionError, WebError
=======
from .micro import (Activity, AuthRequest, Collection, JSONifiable, Object, User, InputError,
                    AuthenticationError, CommunicationError, PermissionError)
>>>>>>> 6f7967e8
from .util import str_or_none, parse_slice, check_polyglot

LIST_LIMIT = 100
SLICE_URL = r'(?:/(\d*:\d*))?'

_CLIENT_ERROR_LOG_TEMPLATE = """\
Client error occurred
%s%s
Stack:
%s
URL: %s
User: %s (%s)
Device info: %s"""

_LOGGER = getLogger(__name__)

Handler = Union[Tuple[str, Type[RequestHandler]],
                Tuple[str, Type[RequestHandler], Dict[str, object]]]

class Server:
    """Server for micro apps.

    .. attribute:: app

       Underlying :class:`micro.Application`.

    .. attribute:: handlers

       Table of request handlers.

       It is a list of tuples, mapping a URL regular expression pattern to a
       :class:`tornado.web.RequestHandler` class.

    .. attribute:: port

       See ``--port`` command line option.

    .. attribute:: url

       See ``--url`` command line option.

    .. attributes:: client_path

       Client location from where static files and templates are delivered.

    .. attribute:: client_service_path

       Location of client service worker script. Defaults to the included micro service worker.

    .. attribute:: client_map_service_key

       See ``--client-map-service-key`` command line option.

    .. attribute:: debug

       See ``--debug`` command line option.

    .. deprecated:: 0.21.0

       Constructor options as positional arguments. Use keyword arguments instead.
    """

    def __init__(
            self, app: micro.Application, handlers: Sequence[Handler], port: int = 8080,
            url: str = None, client_path: str = 'client', client_modules_path: str = '.',
            client_service_path: str = None, debug: bool = False, *,
            client_map_service_key: str = None) -> None:
        url = url or 'http://localhost:{}'.format(port)
        try:
            urlparts = urlparse(url)
        except ValueError:
            raise ValueError('url_invalid')
        not_allowed = {'username', 'password', 'path', 'params', 'query', 'fragment'}
        if not (urlparts.scheme in {'http', 'https'} and urlparts.hostname and
                not any(cast(object, getattr(urlparts, k)) for k in not_allowed)):
            raise ValueError('url_invalid')

        self.app = app
        self.port = port
        self.url = url
        self.client_path = client_path
        self.client_modules_path = client_modules_path
        self.client_service_path = (
            client_service_path or
            os.path.join(client_modules_path, '@noyainrain/micro/service.js'))
        self.client_map_service_key = client_map_service_key
        self.debug = debug

        self.app.email = 'bot@' + urlparts.hostname
        self.app.render_email_auth_message = self._render_email_auth_message

        self.handlers = [
            # UI
            (r'/log-client-error$', _LogClientErrorEndpoint),
            (r'/(?!api/).*$', _UI),
            # API
            (r'/api/login$', _LoginEndpoint),
            (r'/api/users/([^/]+)$', _UserEndpoint),
            (r'/api/users/([^/]+)/set-email$', _UserSetEmailEndpoint),
            (r'/api/users/([^/]+)/finish-set-email$', _UserFinishSetEmailEndpoint),
            (r'/api/users/([^/]+)/remove-email$', _UserRemoveEmailEndpoint),
            (r'/api/settings$', _SettingsEndpoint),
<<<<<<< HEAD
            (r'/api/previews/(.+)$', PreviewEndpoint)
=======
            # Compatibility with non-object Activity (deprecated since 0.14.0)
            make_activity_endpoint(r'/api/activity/v2', lambda *args: self.app.activity),
            *make_list_endpoints(r'/api/activity(?:/v1)?', lambda *args: self.app.activity),
            *handlers
>>>>>>> 6f7967e8
        ]

        self._server = HTTPServer(Application(
            self.handlers, compress_response=True, template_path=self.client_path,
            static_path=self.client_path, static_handler_class=_Static, debug=self.debug,
            server=self))
        self._message_templates = DictLoader(templates.MESSAGE_TEMPLATES, autoescape=None)
        self._micro_templates = Loader(os.path.join(self.client_path, self.client_modules_path,
                                                    '@noyainrain/micro'))

    def start(self) -> None:
        """Start the server."""
        self.app.update() # type: ignore
        self._server.listen(self.port)

    def run(self) -> None:
        """Start the server and run it continuously."""
        self.start()
        try:
            IOLoop.current().start()
        except KeyboardInterrupt:
            pass

    def _render_email_auth_message(self, email, auth_request, auth):
        template = self._message_templates.load('email_auth')
        msg = template.generate(email=email, auth_request=auth_request, auth=auth, app=self.app,
                                server=self).decode()
        return '\n\n'.join([filter_whitespace('oneline', p.strip()) for p in
                            re.split(r'\n{2,}', msg)])

class Endpoint(RequestHandler):
    """JSON REST API endpoint.

    .. attribute:: server

       Context server.

    .. attribute:: app

       Context :class:`Application`.

    .. attribute:: args

       Dictionary of JSON arguments passed by the client.
    """

    current_user = None # type: Optional[User]

    def initialize(self, **args: object) -> None:
        # pylint: disable=unused-argument; part of subclass API
        server = self.application.settings['server']
        assert isinstance(server, Server)
        self.server = server
        self.app = self.server.app
        self.args = {} # type: Dict[str, object]

    def prepare(self):
        self.app.user = None
        auth_secret = self.get_cookie('auth_secret')
        if auth_secret:
            self.current_user = self.app.authenticate(auth_secret)

        if self.request.body:
            try:
                self.args = json.loads(self.request.body.decode())
            except ValueError:
                raise HTTPError(http.client.BAD_REQUEST)
            if not isinstance(self.args, Mapping):
                raise HTTPError(http.client.BAD_REQUEST)

        if self.request.method in {'GET', 'HEAD'}:
            self.set_header('Cache-Control', 'no-cache')

    def patch(self, *args, **kwargs):
        try:
            op = getattr(self, 'patch_{}'.format(self.args.pop('op')))
        except KeyError:
            raise HTTPError(http.client.BAD_REQUEST)
        except AttributeError:
            raise HTTPError(http.client.UNPROCESSABLE_ENTITY)
        # Pass through future to support async methods
        return op(*args, **kwargs)

    def write_error(self, status_code, exc_info):
        if issubclass(exc_info[0], KeyError):
            self.set_status(http.client.NOT_FOUND)
            self.write({'__type__': 'NotFoundError'})
        elif issubclass(exc_info[0], AuthenticationError):
            self.set_status(http.client.BAD_REQUEST)
            self.write({'__type__': exc_info[0].__name__})
        elif issubclass(exc_info[0], PermissionError):
            self.set_status(http.client.FORBIDDEN)
            self.write({'__type__': exc_info[0].__name__})
        elif issubclass(exc_info[0], InputError):
            self.set_status(http.client.BAD_REQUEST)
            self.write({
                '__type__': exc_info[0].__name__,
                'code': exc_info[1].code,
                'errors': exc_info[1].errors
            })
        elif issubclass(exc_info[0], micro.ValueError):
            self.set_status(http.client.BAD_REQUEST)
            self.write({'__type__': exc_info[0].__name__, 'code': exc_info[1].code})
<<<<<<< HEAD
        elif issubclass(exc_info[0], WebError):
            self.set_status(http.client.BAD_GATEWAY)
            self.write({'__type__': exc_info[0].__name__})
=======
        elif issubclass(exc_info[0], CommunicationError):
            self.set_status(http.client.BAD_GATEWAY)
            self.write({'__type__': 'CommunicationError'})
>>>>>>> 6f7967e8
        else:
            super().write_error(status_code, exc_info=exc_info)

    def log_exception(self, typ, value, tb):
        # These errors are handled specially and there is no need to log them as exceptions
        if issubclass(typ, (KeyError, AuthenticationError, PermissionError, micro.ValueError)):
            return
        super().log_exception(typ, value, tb)

    def check_args(self, type_info):
        """Check *args* for their expected type.

        *type_info* maps argument names to :class:`type` s. If multiple types are valid for an
        argument, a tuple can be given. The special keyword ``'opt'`` marks an argument as optional.
        ``None`` is equvialent to ``type(None)``. An example *type_info* could look like::

            {'name': str, 'pattern': (str, 'opt')}

        If any argument has an unexpected type, an :exc:`InputError` with ``bad_type`` is raised. If
        an argument is missing but required, an :exc:`InputError` with ``missing`` is raised.

        A filtered subset of *args* is returned, matching those present in *type_info*. Thus any
        excess argument passed by the client can safely be ignored.
        """
        args = {k: v for k, v in self.args.items() if k in type_info.keys()}

        e = InputError()
        for arg, types in type_info.items():
            # Normalize
            if not isinstance(types, tuple):
                types = (types, )
            types = tuple(type(None) if t is None else t for t in types)

            # Check
            if arg not in args:
                if 'opt' not in types:
                    e.errors[arg] = 'missing'
            else:
                types = tuple(t for t in types if isinstance(t, type))
                # NOTE: We currently do not handle types being empty (e.g. it contained only
                # keywords)
                if not isinstance(args.get(arg), types):
                    e.errors[arg] = 'bad_type'
        e.trigger()

        return args

class CollectionEndpoint(Endpoint):
    """API endpoint for a :class:`Collection`.

    .. attribute:: get_collection

       Function of the form *get_collection(*args: str) -> Collection*, responsible for retrieving
       the underlying collection. *args* are the URL arguments.
    """

    def initialize(self, **args: object) -> None:
        super().initialize(**args)
        get_collection = args.get('get_collection')
        if not callable(get_collection):
            raise TypeError()
        self.get_collection = get_collection # type: Callable[[VarArg(str)], Collection[Object]]

    def get(self, *args: str) -> None:
        collection = self.get_collection(*args)
        try:
            slc = parse_slice(self.get_query_argument('slice', ':'), limit=LIST_LIMIT)
        except ValueError:
            raise micro.ValueError('bad_slice_format')
        self.write(collection.json(restricted=True, include=True, slc=slc))

def make_list_endpoints(
        url: str, get_list: Callable[[VarArg(str)], Sequence[JSONifiable]]) -> List[Handler]:
    """Make the API endpoints for a list with support for slicing.

    *url* is the URL of the list.

    *get_list* is a hook of the form *get_list(*args)*, responsible for retrieving the underlying
    list. *args* are the URL arguments.
    """
    return [(url + r'(?:/(\d*:\d*))?$', _ListEndpoint, {'get_list': get_list})]

def make_trashable_endpoints(url, get_object):
    """Make API endpoints for a :class:`Trashable` object.

    *url* is the URL of the object.

    *get_object* is a function of the form *get_object(*args)*, responsible for retrieving the
    object. *args* are the URL arguments.
    """
    return [
        (url + r'/trash$', _TrashableTrashEndpoint, {'get_object': get_object}),
        (url + r'/restore$', _TrashableRestoreEndpoint, {'get_object': get_object})
    ]

def make_orderable_endpoints(url, get_collection):
    """Make API endpoints for a :class:`Orderable` collection.

    *url* and *get_collection* are equivalent to the arguments of :func:`make_list_endpoints`.
    """
    return [(url + r'/move$', _OrderableMoveEndpoint, {'get_collection': get_collection})]

def make_activity_endpoint(url: str, get_activity: Callable[[VarArg(str)], Activity]) -> Handler:
    """Make an API endpoint for an :class:`Activity` at *url*.

    *get_activity* is a function of the form *get_activity(*args)*, responsible for retrieving the
    activity. *args* are the URL arguments.
    """
    return (r'{}{}$'.format(url, SLICE_URL), _ActivityEndpoint, {'get_activity': get_activity})

class _Static(StaticFileHandler):
    def set_extra_headers(self, path):
        if self.get_cache_time(path, self.modified, self.get_content_type()) == 0:
            self.set_header('Cache-Control', 'no-cache')
        if path == self.application.settings['server'].client_service_path:
            self.set_header('Service-Worker-Allowed', '/')

class _UI(RequestHandler):
    def initialize(self) -> None:
        server = self.application.settings['server']
        assert isinstance(server, Server)
        self._server = server
        # pylint: disable=protected-access; Server is a friend
        self._templates = self._server._micro_templates
        if self._server.debug:
            self._templates.reset()

    def get_template_namespace(self) -> Dict[str, object]:
        return {
            **super().get_template_namespace(),
            'modules_path': self._server.client_modules_path,
            'service_path': self._server.client_service_path,
            'map_service_key': self._server.client_map_service_key
        }

    def get(self):
        self.set_header('Cache-Control', 'no-cache')
        self.render(
            'index.html', micro_dependencies=self._render_micro_dependencies,
            micro_boot=self._render_micro_boot, micro_templates=self._render_micro_templates)

    def _render_micro_dependencies(self) -> str:
        return self._templates.load('dependencies.html').generate(**self.get_template_namespace())

    def _render_micro_boot(self) -> str:
        return self._templates.load('boot.html').generate(**self.get_template_namespace())

    def _render_micro_templates(self) -> str:
        return self._templates.load('templates.html').generate(**self.get_template_namespace())

class _LogClientErrorEndpoint(Endpoint):
    def post(self):
        if not self.app.user:
            raise micro.PermissionError()

        args = self.check_args({
            'type': str,
            'stack': str,
            'url': str,
            'message': (str, None, 'opt')
        })
        e = micro.InputError()
        if str_or_none(args['type']) is None:
            e.errors['type'] = 'empty'
        if str_or_none(args['stack']) is None:
            e.errors['stack'] = 'empty'
        if str_or_none(args['url']) is None:
            e.errors['url'] = 'empty'
        e.trigger()

        message = str_or_none(args.get('message'))
        message_part = ': ' + message if message else ''
        _LOGGER.error(
            _CLIENT_ERROR_LOG_TEMPLATE, args['type'], message_part, args['stack'].strip(),
            args['url'], self.app.user.name, self.app.user.id,
            self.request.headers.get('user-agent', '-'))

class _ListEndpoint(Endpoint):
    def initialize(self, get_list):
        super().initialize()
        self.get_list = get_list

    def get(self, *args):
        seq = self.get_list(*args)
        slice = parse_slice(args[-1] or ':', limit=LIST_LIMIT)
        self.write(json.dumps([i.json(restricted=True, include=True) if isinstance(i, Object) else i
                               for i in seq[slice]]))

class _TrashableTrashEndpoint(Endpoint):
    def initialize(self, get_object):
        super().initialize()
        self.get_object = get_object

    def post(self, *args):
        obj = self.get_object(*args)
        obj.trash()
        self.write(obj.json(restricted=True, include=True))

class _TrashableRestoreEndpoint(Endpoint):
    def initialize(self, get_object):
        super().initialize()
        self.get_object = get_object

    def post(self, *args):
        obj = self.get_object(*args)
        obj.restore()
        self.write(obj.json(restricted=True, include=True))

class _OrderableMoveEndpoint(Endpoint):
    def initialize(self, get_collection):
        super().initialize()
        self.get_collection = get_collection

    def post(self, *args):
        collection = self.get_collection(*args)
        args = self.check_args({'item_id': str, 'to_id': (str, None)})
        try:
            args['item'] = collection[args.pop('item_id')]
        except KeyError:
            raise micro.ValueError('item_not_found')
        args['to'] = args.pop('to_id')
        if args['to'] is not None:
            try:
                args['to'] = collection[args['to']]
            except KeyError:
                raise micro.ValueError('to_not_found')

        collection.move(**args)
        self.write(json.dumps(None))

class _LoginEndpoint(Endpoint):
    def post(self):
        args = self.check_args({'code': (str, 'opt')})
        user = self.app.login(**args)
        self.write(user.json(restricted=True))

class _UserEndpoint(Endpoint):
    def get(self, id):
        self.write(self.app.users[id].json(restricted=True))

    def post(self, id):
        user = self.app.users[id]
        args = self.check_args({'name': (str, 'opt')})
        user.edit(**args)
        self.write(user.json(restricted=True))

    async def patch_enable_notifications(self, id):
        # pylint: disable=missing-docstring; private
        user = self.app.users[id]
        args = self.check_args({'push_subscription': str})
        await user.enable_device_notifications(**args)
        self.write(user.json(restricted=True))

    def patch_disable_notifications(self, id: str) -> None:
        # pylint: disable=missing-docstring; private
        user = self.app.users[id]
        user.disable_device_notifications(self.current_user)
        self.write(user.json(restricted=True))

class _UserSetEmailEndpoint(Endpoint):
    def post(self, id):
        user = self.app.users[id]
        args = self.check_args({'email': str})
        auth_request = user.set_email(**args)
        self.write(auth_request.json(restricted=True))

class _UserFinishSetEmailEndpoint(Endpoint):
    def post(self, id):
        user = self.app.users[id]
        args = self.check_args({'auth_request_id': str, 'auth': str})
        args['auth_request'] = self.app.get_object(args.pop('auth_request_id'), None)
        if not isinstance(args['auth_request'], AuthRequest):
            raise micro.ValueError('auth_request_not_found')
        user.finish_set_email(**args)
        self.write(user.json(restricted=True))

class _UserRemoveEmailEndpoint(Endpoint):
    def post(self, id):
        user = self.app.users[id]
        user.remove_email()
        self.write(user.json(restricted=True))

class _SettingsEndpoint(Endpoint):
    def get(self):
        self.write(self.app.settings.json(restricted=True, include=True))

    def post(self):
        args = self.check_args({
            'title': (str, 'opt'),
            'icon': (str, None, 'opt'),
            'icon_small': (str, None, 'opt'),
            'icon_large': (str, None, 'opt'),
            'provider_name': (str, None, 'opt'),
            'provider_url': (str, None, 'opt'),
            'provider_description': (dict, 'opt'),
            'feedback_url': (str, None, 'opt'),
            # Compatibility for favicon (deprecated since 0.13.0)
            'favicon': (str, None, 'opt')
        })
        if 'provider_description' in args:
            try:
                check_polyglot(args['provider_description'])
            except ValueError:
                raise micro.ValueError('provider_description_bad_type')

        settings = self.app.settings
        settings.edit(**args)
        self.write(settings.json(restricted=True, include=True))

<<<<<<< HEAD
class PreviewEndpoint(Endpoint):
    async def get(self, url):
        entity = await self.app.resolve_entity(url)
        print('entity', entity);
        if entity:
            self.write(entity.json())
        else:
            raise HTTPError(http.client.NOT_FOUND)
=======
class _ActivityEndpoint(Endpoint):
    def initialize(self, get_activity):
        super().initialize()
        self.get_activity = get_activity

    def get(self, *args):
        activity = self.get_activity(*args)
        slice = parse_slice(args[-1] or ':', limit=LIST_LIMIT)
        self.write(activity.json(restricted=True, include=True, slice=slice))

    def patch_subscribe(self, *args):
        # pylint: disable=missing-docstring; private
        activity = self.get_activity(*args)
        activity.subscribe()
        self.write(activity.json(restricted=True, include=True))

    def patch_unsubscribe(self, *args):
        # pylint: disable=missing-docstring; private
        activity = self.get_activity(*args)
        activity.unsubscribe()
        self.write(activity.json(restricted=True, include=True))
>>>>>>> 6f7967e8
<|MERGE_RESOLUTION|>--- conflicted
+++ resolved
@@ -33,12 +33,8 @@
 from tornado.web import Application, HTTPError, RequestHandler, StaticFileHandler
 
 from . import micro, templates
-<<<<<<< HEAD
-from .micro import AuthRequest, Object, InputError, AuthenticationError, PermissionError, WebError
-=======
 from .micro import (Activity, AuthRequest, Collection, JSONifiable, Object, User, InputError,
                     AuthenticationError, CommunicationError, PermissionError)
->>>>>>> 6f7967e8
 from .util import str_or_none, parse_slice, check_polyglot
 
 LIST_LIMIT = 100
@@ -141,14 +137,11 @@
             (r'/api/users/([^/]+)/finish-set-email$', _UserFinishSetEmailEndpoint),
             (r'/api/users/([^/]+)/remove-email$', _UserRemoveEmailEndpoint),
             (r'/api/settings$', _SettingsEndpoint),
-<<<<<<< HEAD
-            (r'/api/previews/(.+)$', PreviewEndpoint)
-=======
             # Compatibility with non-object Activity (deprecated since 0.14.0)
             make_activity_endpoint(r'/api/activity/v2', lambda *args: self.app.activity),
             *make_list_endpoints(r'/api/activity(?:/v1)?', lambda *args: self.app.activity),
+            (r'/api/previews/(.+)$', PreviewEndpoint),
             *handlers
->>>>>>> 6f7967e8
         ]
 
         self._server = HTTPServer(Application(
@@ -252,15 +245,9 @@
         elif issubclass(exc_info[0], micro.ValueError):
             self.set_status(http.client.BAD_REQUEST)
             self.write({'__type__': exc_info[0].__name__, 'code': exc_info[1].code})
-<<<<<<< HEAD
-        elif issubclass(exc_info[0], WebError):
-            self.set_status(http.client.BAD_GATEWAY)
-            self.write({'__type__': exc_info[0].__name__})
-=======
         elif issubclass(exc_info[0], CommunicationError):
             self.set_status(http.client.BAD_GATEWAY)
             self.write({'__type__': 'CommunicationError'})
->>>>>>> 6f7967e8
         else:
             super().write_error(status_code, exc_info=exc_info)
 
@@ -570,7 +557,28 @@
         settings.edit(**args)
         self.write(settings.json(restricted=True, include=True))
 
-<<<<<<< HEAD
+class _ActivityEndpoint(Endpoint):
+    def initialize(self, get_activity):
+        super().initialize()
+        self.get_activity = get_activity
+
+    def get(self, *args):
+        activity = self.get_activity(*args)
+        slice = parse_slice(args[-1] or ':', limit=LIST_LIMIT)
+        self.write(activity.json(restricted=True, include=True, slice=slice))
+
+    def patch_subscribe(self, *args):
+        # pylint: disable=missing-docstring; private
+        activity = self.get_activity(*args)
+        activity.subscribe()
+        self.write(activity.json(restricted=True, include=True))
+
+    def patch_unsubscribe(self, *args):
+        # pylint: disable=missing-docstring; private
+        activity = self.get_activity(*args)
+        activity.unsubscribe()
+        self.write(activity.json(restricted=True, include=True))
+
 class PreviewEndpoint(Endpoint):
     async def get(self, url):
         entity = await self.app.resolve_entity(url)
@@ -578,27 +586,4 @@
         if entity:
             self.write(entity.json())
         else:
-            raise HTTPError(http.client.NOT_FOUND)
-=======
-class _ActivityEndpoint(Endpoint):
-    def initialize(self, get_activity):
-        super().initialize()
-        self.get_activity = get_activity
-
-    def get(self, *args):
-        activity = self.get_activity(*args)
-        slice = parse_slice(args[-1] or ':', limit=LIST_LIMIT)
-        self.write(activity.json(restricted=True, include=True, slice=slice))
-
-    def patch_subscribe(self, *args):
-        # pylint: disable=missing-docstring; private
-        activity = self.get_activity(*args)
-        activity.subscribe()
-        self.write(activity.json(restricted=True, include=True))
-
-    def patch_unsubscribe(self, *args):
-        # pylint: disable=missing-docstring; private
-        activity = self.get_activity(*args)
-        activity.unsubscribe()
-        self.write(activity.json(restricted=True, include=True))
->>>>>>> 6f7967e8
+            raise HTTPError(http.client.NOT_FOUND)