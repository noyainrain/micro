--- conflicted
+++ resolved
@@ -42,6 +42,8 @@
 
 from micro.jsonredis import (ExpectFunc, JSONRedis, JSONRedisSequence, JSONRedisMapping, RedisList,
                              RedisSequence, expect_type)
+from . import resolve
+from .resolve import Resolver, LinkEntity, ImageEntity
 from .util import check_email, randstr, parse_isotime, str_or_none, version
 
 _PUSH_TTL = 24 * 60 * 60
@@ -60,19 +62,12 @@
 
         The name of the object type is included as ``__type__``.
 
-<<<<<<< HEAD
-from . import resolve
-from .resolve import Resolver, LinkEntity, ImageEntity
-from micro.jsonredis import JSONRedis, JSONRedisSequence, JSONRedisMapping
-from micro.util import check_email, randstr, parse_isotime, str_or_none
-=======
         By default, all attributes are included. If *restricted* is ``True``, a restricted view of
         the object is returned, i.e. attributes that should not be available to the current
         :attr:`Application.user` are excluded. If *include* is ``True``, additional fields that may
         be of interest to the caller are included.
         """
         pass
->>>>>>> 6f7967e8
 
 class Application:
     """Social micro web app.
@@ -129,15 +124,10 @@
             'Settings': Settings,
             'Activity': Activity,
             'Event': Event,
-<<<<<<< HEAD
             'AuthRequest': AuthRequest,
             'LinkEntity': LinkEntity,
             'ImageEntity': ImageEntity
-        }
-=======
-            'AuthRequest': AuthRequest
         } # type: Dict[str, Type[JSONifiable]]
->>>>>>> 6f7967e8
         self.user = None
         self.users = Collection(RedisList('users', self.r.r), expect=expect_type(User), app=self)
 
@@ -1231,7 +1221,4 @@
 
 class EmailError(Exception):
     """Raised if communication with the SMTP server fails."""
-    pass
-
-class WebError(Exception):
     pass