--- conflicted
+++ resolved
@@ -42,18 +42,11 @@
 from requests.exceptions import RequestException
 from typing_extensions import Protocol
 
-<<<<<<< HEAD
-from .core import RewriteFunc, context
-from .error import CommunicationError, TrashedError, ValueError
-from .jsonredis import (ExpectFunc, JSONRedis, JSONRedisSequence, JSONRedisMapping, RedisList,
-                        RedisSequence, bzpoptimed)
-=======
 from . import error
 from .core import Device, Devices, Object, RewriteFunc, context
-from .error import ValueError
+from .error import TrashedError, ValueError
 from .jsonredis import (ExpectFunc, JSONRedis, JSONRedisSequence, RedisList, RedisSequence,
                         RedisSortedSet, bzpoptimed)
->>>>>>> 0da033cb
 from .ratelimit import RateLimit, RateLimiter
 from .resource import ( # pylint: disable=unused-import; typing
     Analyzer, Files, HandleResourceFunc, Image, Resource, Video, handle_image, handle_webpage,
@@ -506,15 +499,9 @@
     async def edit(self, **attrs: object) -> None:
         """See :http:post:`/api/(object-url)`."""
         if not self.app.user:
-<<<<<<< HEAD
-            raise PermissionError()
+            raise error.PermissionError()
         if isinstance(self, Trashable):
             self.check_trashed()
-=======
-            raise error.PermissionError()
-        if isinstance(self, Trashable) and self.trashed:
-            raise ValueError('object_trashed')
->>>>>>> 0da033cb
 
         coro = self.do_edit(**attrs)
         if isawaitable(coro):
