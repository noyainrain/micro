/*
 * bind.js
 * Released into the public domain
 * https://github.com/noyainrain/micro/blob/master/client/bind.js
 */

/**
 * Simple data binding.
 */

"use strict";

window.micro = window.micro || {};
micro.bind = {};

/** If ``true``, information about data binding updates is logged. */
micro.bind.trace = false;

/**
 * Wrapper around an object which can be watched for modification.
 *
 * .. attribute:: target
 *
 *    Wrapped :class:`Object`.
 *
 * .. method:: watch(prop, onUpdate)
 *
 *    Watch the property *prop* and call *onUpdate* when it is updated.
 *
 *    *onUpdate* is a function of the form ``onUpdate(prop, value)``, where *prop* is the property
 *    being set to *value*.
 *
 *    In addition to watching a single property, *prop* may also be one of the following special
 *    values:
 *
 *    * ``Symbol.for("*")``: Watch for updates of any property
 *    * ``Symbol.for("+")``: If *target* is an :class:`Array`, get notified when an item is inserted
 *    * ``Symbol.for("-")``: If *target* is an :class:`Array`, get notified when an item is removed
 */
micro.bind.Watchable = function(target = {}) {
    let watchers = {};

    function notify(key, prop, value) {
        (watchers[key] || []).forEach(onUpdate => onUpdate(prop, value));
    }

    let ext = {
        target,

        watch(prop, onUpdate) {
            if (!(prop in watchers)) {
                watchers[prop] = [];
            }
            watchers[prop].push(onUpdate);
        },

        splice(start, deleteCount, ...items) {
            let removed = target.splice(start, deleteCount, ...items);
            for (let [i, item] of Array.from(removed.entries()).reverse()) {
                notify(Symbol.for("-"), (start + i).toString(), item);
            }
            for (let [i, item] of items.entries()) {
                notify(Symbol.for("+"), (start + i).toString(), item);
            }
            return removed;
        },

        push(...items) {
            ext.splice(target.length, 0, ...items);
            return target.length;
        },

        pop() {
            // TODO
            return ext.splice(target.length - 1, 1)[0];
        },

        unshift(...items) {
            ext.splice(0, 0, ...items);
            return target.length;
        }
    };

    return new Proxy(target, {
        get(t, prop) {
            return ext[prop] || target[prop];
        },

        set(t, prop, value) {
            target[prop] = value;
            notify(prop, prop, value);
            notify(Symbol.for("*"), prop, value);
            return true;
        }
    });
};

/**
 * Bind the given DOM *elem* to *data*.
 *
 * If *data* is :class:`Watchable`, updating *data* will update the DOM accordingly.
 *
 * The binding works by simply setting DOM properties to values from *data*. This is denoted by data
 * attributes ``data-{prop}``, where *prop* specifies the property to set and the value is a bind
 * expression that is evaluated.
 *
 * Besides setting properties, there are also the following special data attributes:
 *
 * - ``data-content``: Set the content of the element, or *textContent* if the value is not a
 *   :class:`Node`.
 * - ``data-class-{class}``: Apply a *class* to the element if the value is truthy.
 *
 * For details on the bind expression see :func:`micro.bind.parse`. Transforms can be applied to
 * data values: If the expression contains multiple arguments, the first one must be a function of
 * the form ``transform(ctx, ...args)`` and transform the remaining *args* to a final value.
 *
 * Consider this example illustrating various features. Binding the following DOM::
 *
 *    <a data-href="url"><h1 data-content="title"></h1></a>
 *    <p data-title="not highlight">Daily relevant news</p>
 *    <p data-class-highlight="highlight">Recent articles:</p>
 *    <ul data-content="list posts 'post'">
 *        <template>
 *            <li data-content="post"></li>
 *        </template>
 *    </ul>
 *
 * To the data::
 *
 *    new micro.bind.Watchable({
 *        title: "The blog",
 *        url: "http://example.org/",
 *        highlight: true,
 *        posts: new micro.bind.Watchable(["More stuff", "First post"])
 *    })
 *
 * Will produce::
 *
 *    <a href="http://example.org/"><h1>The blog</h1></a>
 *    <p title="false">Daily relevant news</p>
 *    <p class="highlight">Recent articles:</p>
 *    <ul>
 *        <li>More stuff</li>
 *        <li>First post</li>
 *    </ul>
 *
 * And the DOM will be updated automatically if a data property changes or the *posts* array is
 * modified.
 *
 * .. deprecated:: 0.9.0
 *
 *    *template* is deprecated.
 **/
micro.bind.bind = function(elem, data, template = null, {v = 1} = {}) {
    // Compatibility for template (deprecated since 0.9.0)
    if (template) {
        if (typeof template === "string") {
            template = document.querySelector(template);
        }
        elem.appendChild(document.importNode(template.content, true));
    }

    let stack = [].concat(data, micro.bind.transforms);
    let elems;
    if (elem.length) {
        elems = Array.from(elem);
    } else if (elem instanceof DocumentFragment) {
        elems = Array.from(elem.children);
    } else {
        elems = [elem];
    }
    for (elem of elems) {
        if (elem.__bound__) {
            throw new Error("already bound");
        }
        elem.__bound__ = true;
    }

    function compact(str) {
        str = str.replace(/\n/ug, "\\n");
        return str.length > 32 ? `${str.slice(0, 31)}…` : str;
    }
    if (micro.bind.trace) {
        let tags = elems.map(e => `<${e.tagName.toLowerCase()}>`).join(", ");
        console.log(`Binding ${compact(tags)} to ${compact(JSON.stringify(data))}`);
    }

    elems.reverse();
    while (elems.length) {
        // eslint-disable-next-line no-shadow
        let elem = elems.pop();

        for (let [prop, expr] of Object.entries(elem.dataset)) {
            let loc = `<${elem.tagName.toLowerCase()} data-${prop}="${expr}">`;
            let args = micro.bind.parse(expr);
            if (args.length === 0) {
                throw new SyntaxError(`Expression is empty (in ${loc})`);
            }

            // eslint-disable-next-line func-style
            let update = () => {
                // Resolve references
                let values = args.map(arg => {
                    if (arg instanceof Object) {
                        return arg.tokens.reduce(
                            (object, token) =>
                                object === null || object === undefined ? undefined : object[token],
                            arg.scope);
                    }
                    return arg;
                });
                let [value] = values;

                // Apply transform
                if (values.length > 1) {
                    try {
                        if (v === 2) {
                            value = value(...values.slice(1));
                        } else {
                            value = value({elem, data}, ...values.slice(1));
                        }
                    } catch (e) {
                        e.message = `${e.message} (in ${loc})`;
                        throw e;
                    }
                }

                // Update property
                if (micro.bind.trace) {
                    console.log(
                        `Updating ${loc} with ${compact(JSON.stringify(value) || String(value))}`);
                }
                if (prop === "content") {
                    if (value instanceof Node) {
                        elem.textContent = "";
                        elem.appendChild(value);
                    } else {
                        elem.textContent = value;
                    }
                } else if (prop.startsWith("class") && prop !== "className") {
                    elem.classList.toggle(micro.bind.dash(prop.slice(5)), value);
                } else {
                    elem[prop] = value;
                }
            };

            // Resolve scope of and bind property to references
            for (let ref of args.filter(a => a instanceof Object)) {
                ref.scope = stack.find(scope => ref.tokens[0] in scope);
                if (!ref.scope && ref.tokens[0] === "ctx") {
                    ref.scope = {ctx: {elem, data}};
                }
                if (!ref.scope) {
                    throw new ReferenceError(`${ref.name} is not defined (in ${loc})`);
                }
                if (ref.scope.watch) {
                    ref.scope.watch(ref.tokens[0], update);
                }
            }

            update();
        }

        if (!("content" in elem.dataset)) {
            elems.push(...Array.from(elem.children).filter(e => !e.__bound__).reverse());
        }
    }
};

/**
 * Parse the bind expression *expr* into a list of arguments.
 *
 * A bind expression is a string consisting of space-separated arguments. An argument may contain
 * whitespace characters if they are enclosed in single quotes. An argument can have one of the
 * following forms:
 *
 * - true
 * - false
 * - null
 * - undefined
 * - A string, enclosed in single quotes
 * - A number (see :func:`parseFloat`)
 * - A reference, i.e. a (optionally) dotted name. The parsed result is an :class:`Object`, where
 *   *name* is the full reference name and *tokens* are the dot-separated components.
 *
 * The expression ``x.y 'Purr'`` for example contains two arguments, a reference and a string, and
 * would be parsed into::
 *
 *    [{name: "x.y", tokens: ["x", "y"]}, "Purr"]
 */
micro.bind.parse = function(expr) {
    const KEYWORDS = {
        true: true,
        false: false,
        null: null,
        undefined
    };

    // NOTE: For escaped quote characters we could use the pattern ('(\\'|[^'])*'|\S)+
    return (expr.match(/('[^']*'|\S)+/ug) || []).map(arg => {
        if (arg in KEYWORDS) {
            return KEYWORDS[arg];
        } else if (arg.startsWith("'")) {
            return arg.slice(1, -1);
        } else if (/^[-+]?[0-9]/u.test(arg)) {
            return parseFloat(arg);
        }
        return {name: arg, tokens: arg.split(".")};
    });
};

/**
 * Create a new :class:`Watchable` live array from *arr* with all items that pass the given test.
 *
 * *arr* is a :class:`Watchable` array. *callback* and *thisArg* are equivalent to the arguments of
 * :func:`Array.filter`. Because the filtered array is updated live, it may be called out of order
 * and multiple times for the same index.
 */
micro.bind.filter = function(arr, callback, thisArg = null) {
    let cache = arr.map(callback, thisArg);
    let filtered = new micro.bind.Watchable(arr.filter((item, i) => cache[i]));

    function mapIndex(i) {
        // The index of the the filtered array corresponds to the count of passing items up to the
        // index of the source array
        return cache.slice(0, i).reduce((count, result) => result ? count + 1 : count, 0);
    }

    function update(i, value) {
        filtered[mapIndex(i)] = value;
    }

    function add(i, value) {
        filtered.splice(mapIndex(i), 0, value);
    }

    function remove(i) {
        filtered.splice(mapIndex(i), 1);
    }

    arr.watch(Symbol.for("*"), (prop, value) => {
        let i = parseInt(prop);
        //let [prior] = cache.splice(i, 1, callback.call(thisArg, value, i, arr));
        let prior = cache[i];
        cache[i] = callback.call(thisArg, value, i, arr);
        if (prior && cache[i]) {
            update(i, value);
        } else if (!prior && cache[i]) {
            add(i, value);
        } else if (prior && !cache[i]) {
            remove(i);
        }
    });

    arr.watch(Symbol.for("+"), (prop, value) => {
        let i = parseInt(prop);
        cache.splice(i, 0, callback.call(thisArg, value, i, arr));
        if (cache[i]) {
            add(i, value);
        }
    });

    arr.watch(Symbol.for("-"), prop => {
        let i = parseInt(prop);
        let [prior] = cache.splice(i, 1);
        if (prior) {
            remove(i);
        }
    });

    return filtered;
};

/**
<<<<<<< HEAD
 * TODO.
 */
micro.bind.difference = function(arr, other, equals = (a, b) => a === b) {
    //return micro.bind.filter(arr, a => !other.find(b => equals(a, b)));
    let x = arr.filter(a => !other.find(b => equals(a, b)));
    console.log("DIFFERENCE", arr, other, "=>", x);
    return arr.filter(a => !other.find(b => equals(a, b)));
=======
 * Create a new :class:`Watchable` live array from *arr*, applying a function to every item.
 *
 * *arr* is a :class:`Watchable` array. *callback* and *thisArg* are equivalent to
 * :func:`Array.map`.
 */
micro.bind.map = function(arr, callback, thisArg = null) {
    let mapped = new micro.bind.Watchable(arr.map(callback, thisArg));
    arr.watch(Symbol.for("*"), (prop, value) => {
        mapped[prop] = callback.call(thisArg, value);
    });
    arr.watch(
        Symbol.for("+"),
        (prop, value) => mapped.splice(parseInt(prop), 0, callback.call(thisArg, value))
    );
    arr.watch(Symbol.for("-"), prop => mapped.splice(parseInt(prop), 1));
    return mapped;
>>>>>>> 786b736a
};

/**
 * Default transforms available in bind expressions.
 */
micro.bind.transforms = {
    /** Create a new instance of *constructor* with *args*. */
    new(ctx, constructor, ...args) {
        return new constructor(ctx.elem, ...args);
    },

    /** Test if *a* and *b* are (strictly) equal. */
    eq(a, b) {
        return a === b;
    },

    /* Apply logical or to *values* successively. */
    or(ctx, ...values) {
        return values.reduce((result, value) => result || value);
    },

    /** Negate *value* (logical not). */
    not(ctx, value) {
        return !value;
    },

    /**
     * Bind *args* to *func*.
     *
     * The returned function will call *func* with *args* prepended. ``this`` is set to ``null``.
     */
    bind(func, ...args) {
        return func.bind(null, ...args);
    },

    /**
     * Bind *args* to *func*.
     *
     * The returned function will call *func* with *args* prepended and ``this`` set to *thisArg*.
     */
    bindThis(ctx, func, thisArg, ...args) {
        return func.bind(thisArg, ...args);
    },

    /**
     * Format a string containing placeholders.
     *
     * *str* is a format string with placeholders of the form ``{key}``. *args* is a flat list of
     * key-value pairs, specifying the value to replace for a key.
     */
    format(ctx, str, ...args) {
        args = new Map(micro.bind.chunk(args, 2));
        return str.replace(/\{([^}\s]+)\}/ug, (match, key) => args.get(key));
    },

    /** Format a string with support for pluralization. */
    formatPlural(ctx, singular, plural, ...args) {
        let n = new Map(micro.bind.chunk(args, 2)).get("n");
        return micro.bind.transforms.format(ctx, n === 1 ? singular : plural, ...args);
    },

    /**
     * Return a string representation of the given :class:`Date` *date*.
     *
     * Alternatively, *date* may be a string parsable by :class:`Date`. *format* is equivalent to
     * the *options* argument of :meth:`Date.toLocaleString`.
     */
    formatDate(ctx, date, format) {
        if (typeof date === "string") {
            date = new Date(date);
        }
        return date.toLocaleString("en", format);
    },

    /**
     * Project *arr* into the DOM.
     *
     * If *arr* is :class:`Watchable`, the DOM will be live, i.e. updating *arr* will update the DOM
     * accordingly.
     *
     * Optionally, a live transform can be applied on *arr* with the function
     * ``transform(arr, ...args)``. *args* are passed through.
     */
    list(ctx, arr, itemName, transform, ...args) {
        console.log("LIST CTX", ctx);
        let scopes = new Map();

        function create(item) {
            let child =
                document.importNode(ctx.elem.__templates__[0].content, true).querySelector("*");
            let scope = new micro.bind.Watchable({[itemName]: item});
            scopes.set(child, scope);
            micro.bind.bind(child, [scope].concat(ctx.data));
            return child;
        }

        if (!ctx.elem.__templates__) {
            ctx.elem.__templates__ = Array.from(ctx.elem.querySelectorAll("template"));
        }

        let fragment = document.createDocumentFragment();

        if (arr) {
            if (transform) {
                arr = transform(arr, ...args);
            }

            if (arr.watch) {
                arr.watch(Symbol.for("*"), (prop, value) => {
                    scopes.get(ctx.elem.children[prop])[itemName] = value;
                });
                arr.watch(Symbol.for("+"), (prop, value) => {
                    ctx.elem.insertBefore(create(value), ctx.elem.children[prop] || null);
                });
                arr.watch(Symbol.for("-"), prop => {
                    let child = ctx.elem.children[prop];
                    scopes.delete(child);
                    child.remove();
                });
            }

            arr.forEach(item => fragment.appendChild(create(item)));
        }

        return fragment;
    },

    /**
     * Join all items of the array *arr* into a DOM fragment.
     *
     * *separator* is inserted between adjacent items. *transform* and *args* are equivalent to the
     * arguments of :func:`micro.bind.list`.
     */
    join(ctx, arr, itemName, separator = ", ", transform, ...args) {
        if (!ctx.elem.__templates__) {
            ctx.elem.__templates__ = Array.from(ctx.elem.querySelectorAll("template"));
        }

        let fragment = document.createDocumentFragment();

        if (arr) {
            if (transform) {
                arr = transform(arr, ...args);
            }

            for (let [i, item] of arr.entries()) {
                if (i > 0) {
                    fragment.appendChild(document.createTextNode(separator));
                }
                let child =
                    document.importNode(ctx.elem.__templates__[0].content, true).querySelector("*");
                let scope = {[itemName]: item};
                micro.bind.bind(child, [scope].concat(ctx.data));
                fragment.appendChild(child);
            }
        }

        return fragment;
    },

    filter: micro.bind.filter,
<<<<<<< HEAD
    difference: micro.bind.difference,
=======
    map: micro.bind.map,
>>>>>>> 786b736a

    /**
     * Test if the array *arr* includes a certain item.
     *
     * *searchElement* and *fromIndex* are equivalent to the arguments of :func:`Array.includes`.
     */
    includes(ctx, arr, searchElement, fromIndex) {
        return arr ? arr.includes(searchElement, fromIndex) : false;
    },

    /**
     * Select and render a template associated with a case by matching against *value*.
     *
     * *cases* is a list of conditions corresponding to a list of templates. There may be an
     * additional default template. If *value* does not match any case, the default template is
     * rendered, or nothing if there is no default template.
     */
    switch(ctx, value, ...cases) {
        if (!ctx.elem.__templates__) {
            ctx.elem.__templates__ = Array.from(ctx.elem.querySelectorAll("template"));
        }

        if (cases.length === 0) {
            cases = [value ? value : Symbol("unmatchable")];
        }
        if (!(ctx.elem.__templates__.length >= cases.length &&
              ctx.elem.__templates__.length <= cases.length + 1)) {
            throw new Error("templates-do-not-match-cases");
        }

        let i = cases.indexOf(value);
        let template = ctx.elem.__templates__[i === -1 ? cases.length : i];
        if (!template) {
            return document.createDocumentFragment();
        }
        let node = document.importNode(template.content, true);
        micro.bind.bind(node, ctx.data);
        return node;
    },

    /**
     * Render a given *template*.
     *
     * The context element may contain a fallback `template`. If *template* is ``null``, the
     * fallback template is rendered, or nothing if there is no fallback.
     */
    render(ctx, template) {
        if (!ctx.elem.__templates__) {
            ctx.elem.__templates__ = Array.from(ctx.elem.querySelectorAll("template"));
        }
        template = template || ctx.elem.__templates__[0];
        if (!template) {
            return document.createDocumentFragment();
        }
        let elem = document.importNode(template.content, true);
        micro.bind.bind(elem, ctx.data);
        return elem;
    }
};

micro.bind.skipCtx = function(f) {
    return function(...args) {
        if (typeof args[0] === "object" && "data" in args[0] && "elem" in args[0]) {
            return f(...args.slice(1));
        } else {
            return f(...args);
        }
    };
};

micro.bind.transforms.eq = micro.bind.skipCtx(micro.bind.transforms.eq);
micro.bind.transforms.bind = micro.bind.skipCtx(micro.bind.transforms.bind);

/**
 * Project the :class:`Watchable` array :class:*arr* into a live DOM fragment.
 *
 * Optionally, a live transform can be applied on *arr* with the function
 * ``transform(arr, ...args)``. *args* are passed through.
 *
 * .. deprecated:: 0.8.0
 *
 *    Use :func:`micro.bind.transforms.list`.
 */
micro.bind.list = function(elem, arr, itemName, transform, ...args) {
    function create(item) {
        let child = document.importNode(elem.__templates__[0].content, true).querySelector("*");
        child[itemName] = item;
        return child;
    }

    if (!elem.__templates__) {
        elem.__templates__ = Array.from(elem.querySelectorAll("template"));
    }

    let fragment = document.createDocumentFragment();

    if (arr) {
        if (transform) {
            arr = transform(arr, ...args);
        }

        arr.watch(Symbol.for("*"), (prop, value) => {
            elem.children[prop][itemName] = value;
        });
        arr.watch(Symbol.for("+"),
                  (prop, value) => elem.insertBefore(create(value), elem.children[prop] || null));
        arr.watch(Symbol.for("-"), prop => elem.children[prop].remove());

        arr.forEach(item => fragment.appendChild(create(item)));
    }

    return fragment;
};

/**
 * Join all items of the array *arr* into a DOM fragment.
 *
 * *separator* is inserted between adjacent items. *transform* and *args* are equivalent to the
 * arguments of :func:`micro.bind.list`.
 *
 * .. deprecated:: 0.8.0
 *
 *    Use :func:`micro.bind.transforms.join`.
 */
micro.bind.join = function(elem, arr, itemName, separator = ", ", transform, ...args) {
    if (!elem.__templates__) {
        elem.__templates__ = Array.from(elem.querySelectorAll("template"));
    }

    let fragment = document.createDocumentFragment();

    if (arr) {
        if (transform) {
            arr = transform(arr, ...args);
        }

        for (let [i, item] of arr.entries()) {
            if (i > 0) {
                fragment.appendChild(document.createTextNode(separator));
            }
            let child = document.importNode(elem.__templates__[0].content, true).querySelector("*");
            child[itemName] = item;
            fragment.appendChild(child);
        }
    }

    return fragment;
};

/** Convert a camel case *str* to dashed style. */
micro.bind.dash = function(str) {
    return str.replace(/(?!^)([A-Z])/ug, "-$1").toLowerCase();
};

/** Split *arr* into chunks of the given *size*. */
micro.bind.chunk = function(arr, size) {
    let chunked = Array(Math.ceil(arr.length / size));
    for (let i = 0; i < chunked.length; i++) {
        chunked[i] = arr.slice(i * size, i * size + size);
    }
    return chunked;
};<|MERGE_RESOLUTION|>--- conflicted
+++ resolved
@@ -372,15 +372,6 @@
 };
 
 /**
-<<<<<<< HEAD
- * TODO.
- */
-micro.bind.difference = function(arr, other, equals = (a, b) => a === b) {
-    //return micro.bind.filter(arr, a => !other.find(b => equals(a, b)));
-    let x = arr.filter(a => !other.find(b => equals(a, b)));
-    console.log("DIFFERENCE", arr, other, "=>", x);
-    return arr.filter(a => !other.find(b => equals(a, b)));
-=======
  * Create a new :class:`Watchable` live array from *arr*, applying a function to every item.
  *
  * *arr* is a :class:`Watchable` array. *callback* and *thisArg* are equivalent to
@@ -397,7 +388,16 @@
     );
     arr.watch(Symbol.for("-"), prop => mapped.splice(parseInt(prop), 1));
     return mapped;
->>>>>>> 786b736a
+};
+
+/**
+ * TODO.
+ */
+micro.bind.difference = function(arr, other, equals = (a, b) => a === b) {
+    //return micro.bind.filter(arr, a => !other.find(b => equals(a, b)));
+    let x = arr.filter(a => !other.find(b => equals(a, b)));
+    console.log("DIFFERENCE", arr, other, "=>", x);
+    return arr.filter(a => !other.find(b => equals(a, b)));
 };
 
 /**
@@ -559,11 +559,8 @@
     },
 
     filter: micro.bind.filter,
-<<<<<<< HEAD
+    map: micro.bind.map,
     difference: micro.bind.difference,
-=======
-    map: micro.bind.map,
->>>>>>> 786b736a
 
     /**
      * Test if the array *arr* includes a certain item.
