<template class="micro-ui-template">
    <header class="micro-ui-header" style="display: none;">
        <nav class="micro-ui-inside micro-panel">
            <a class="micro-ui-logo link" href="/" data-shortcut="new Shortcut 'N,S'">
                <h1>
                    <img data-src="settings.icon_small" />
                    <span data-content="settings.title"></span>
                    <span class="micro-ui-beta">Beta</span>
                </h1>
            </a>
            <p
                class="micro-ui-header-offline" tabindex="0"
                data-title="format '{title} is currently offline' 'title' settings.title"
            >
                <i class="fa fa-fw fa-wifi"></i>
            </p>

            <div class="micro-ui-header-fill"></div>

            <ul is="micro-menu" class="micro-ui-menu micro-secondary micro-interactive">
                <li class="micro-ui-header-user">
                    <button class="link"><micro-user data-user="user"></micro-user></button>
                    <ul is="micro-menu">
                        <li class="micro-ui-edit-user">
                            <a class="action" href="/user/edit" data-shortcut="new Shortcut 'N,U'">
                                <i class="fa fa-fw fa-wrench"></i> Edit user settings
                            </a>
                        </li>
                    </ul>
                </li>
                <li class="micro-ui-header-menu">
                    <button class="link"><i class="fa fa-fw fa-bars"></i></button>
                    <ul is="micro-menu">
                        <li class="micro-ui-about">
                            <a class="link" href="/about" data-shortcut="new Shortcut 'N,A'">
                                <i class="fa fa-fw fa-info-circle"></i> About
                            </a>
                        </li>
                        <li class="micro-ui-feedback">
                            <a
                                class="link" data-href="settings.feedback_url"
                                data-shortcut="new Shortcut 'N,F'"
                            >
                                <i class="fa fa-fw fa-question-circle"></i> Feedback &amp;
                                help
                            </a>
                        </li>
                        <li class="micro-ui-analytics">
                            <a class="link" href="/analytics" data-shortcut="new Shortcut 'N,I'">
                                <i class="fa fa-fw fa-chart-line"></i> Analytics
                            </a>
                        </li>
                        <li class="micro-ui-activity">
                            <a class="link" href="/activity" data-shortcut="new Shortcut 'N,H'">
                                <i class="fa fa-fw fa-history"></i> Activity
                            </a>
                        </li>
                        <li class="micro-ui-edit-settings">
                            <a class="action" href="/settings/edit"
                               data-shortcut="new Shortcut 'N,C'">
                                <i class="fa fa-fw fa-wrench"></i> Edit site settings
                            </a>
                        </li>
                        <li class="micro-ui-keyboard compact" tabindex="0">
                            <p><i class="fa fa-fw fa-keyboard"></i> Keyboard navigation</p>
                            <ul>
                                <li><strong>Tab / Shift + Tab</strong>: Cycle through buttons</li>
                                <li><strong>J / K</strong>: Navigate lists</li>
                                <li>
                                    Select / hover over a button to see the associated keyboard
                                    shortcut
                                </li>
                            </ul>
                        </li>
                    </ul>
                </li>
            </ul>
        </nav>

        <div class="micro-ui-notification-space"></div>
    </header>
</template>
<style>
    body[noninteractive] .micro-interactive {
        display: none;
    }

    .micro-ui-logo img {
        height: 1em;
        vertical-align: middle;
    }

    .micro-ui-header-offline {
        color: var(--micro-color-text-subtle);
    }

    .micro-ui-keyboard {
        padding: 0 calc(1.5rem / 4);
    }

    .micro-ui-keyboard i {
        color: var(--micro-color-text-subtle);
    }

    .micro-ui-keyboard ul {
        display: none;
        list-style: disc;
        font-size: 0.875em;
        white-space: normal;
    }

    .micro-ui-keyboard:hover ul,
    .micro-ui-keyboard:focus ul {
        display: block;
    }

    .micro-ui-notification-space:not(:empty) {
        border-top: 1px solid var(--micro-color-delimiter);
    }

    .micro-ui-notification-space h1,
    .micro-ui-notification-space p {
        margin: var(--micro-size-rxs) 0;
    }

    .micro-ui-notification-space h1 {
        border: none;
        font-size: 1em;
        font-weight: bold;
    }

    body > [slot],
    body:not(.micro-ui-settings-have-icon-small) .micro-ui-logo img,
    body:not(.micro-ui-offline) .micro-ui-header-offline,
    body:not(.micro-ui-user-is-staff) .micro-ui-analytics,
    body:not(.micro-ui-user-is-staff) .micro-ui-edit-settings {
        display: none;
    }
</style>

<template class="micro-simple-notification-template">
    <div class="micro-ui-inside compact">
        <div class="micro-simple-notification-content"></div>
        <p class="group">
            <button class="micro-simple-notification-dismiss action action-subtle">
                Dismiss
            </button>
        </p>
    </div>
</template>

<template class="micro-error-notification-template">
    <div class="micro-ui-inside compact">
        <p>
            <i class="fa fa-exclamation-triangle"></i> Oops, something went very wrong! We have been
            notified and will do our best to fix the problem as soon as possible. We are sorry for
            the inconvenience!
        </p>
        <p>In the meantime, you may reload the page and give it another try.</p>
        <p class="group">
            <button class="micro-error-notification-reload action">Reload the page</button>
        </p>
    </div>
</template>

<template class="micro-menu-template">
    <button class="micro-menu-toggle-secondary action action-subtle"><i class="fa"></i></button>
</template>

<template id="micro-options-template">
    <div class="micro-entity-list">
        <ul data-content="list options 'option'">
            <template>
                <li
                    class="micro-panel" data-onclick="bind onClick option"
                    data-content="render template"
                >
                    <template>
                        <p data-content="toText option"></p>
                    </template>
                </li>
            </template>
        </ul>
    </div>
    <footer class="micro-panel">
        <p class="micro-progress"><i class="fa fa-spinner fa-spin"></i></p>
        <div class="micro-options-footer-content" data-content="render footerTemplate"></div>
    </footer>
</template>
<style>
    micro-options {
        position: absolute;
        z-index: 1;
        max-width: calc(100% - 2 * var(--micro-size-rm));
        background: white;
        box-shadow: var(--micro-shadow);
    }

    micro-options > .micro-entity-list {
        margin: 0;
    }

    micro-options > .micro-entity-list > ul > li {
        cursor: pointer;
    }

    micro-options > .micro-entity-list > ul > li:hover {
        background: var(--micro-color-delimiter);
    }

    micro-options > footer {
        display: flex;
        border-top: 1px solid var(--micro-color-delimiter);
    }

    .micro-options-footer-content {
        flex: auto;
        text-align: right;
    }

    micro-options:not(.micro-options-active),
    micro-options:not(.micro-options-has-footer) > footer,
    micro-options:not(.micro-options-generating) > footer > .micro-progress {
        display: none;
    }
</style>

<<<<<<< HEAD
{% include 'components/list_input.html' %}
=======
<template id="micro-map-template">
    <div></div>
</template>
<style>
    micro-map {
        display: block;
        margin: 1.5rem 0;
    }

    .leaflet-container {
        z-index: 0;
        height: calc(70ch * 9 / 16);
        font: inherit;
        background: #d1d1d1; /* Map tile background */
    }

    .leaflet-container:focus {
        box-shadow: 0 0 0 1px var(--micro-color-primary-tint);
    }

    .leaflet-container .link {
        color: var(--micro-color-secondary);
    }
</style>

<template id="micro-map-marker-template">
    <div>
        <a data-id="or location.hash ''" class="link" data-href="location.url">
            <i class="fa fa-map-marker-alt"></i>
        </a>
    </div>
</template>
<style>
    .leaflet-div-icon {
        border: none;
        background: none;
    }

    .leaflet-div-icon .link {
        display: block;
        font-size: 2em;
        line-height: 1;
        color: var(--micro-color-primary);
        text-shadow: 0 -1px white, 1px 0 white, 0 1px white, -1px 0 white;
    }
</style>

<template id="micro-map-attribution-template">
    <span>
        Map data by ©
        <a class="link" href="https://www.mapbox.com/about/maps/" target="_blank">
            <img
                src="{{ static_url('{}/@noyainrain/micro/images/mapbox.svg'.format(modules_path)) }}"
                alt="Mapbox"
            />
        </a>
        ©
        <a class="link" href="https://www.openstreetmap.org/copyright" target="_blank">
            OpenStreetMap
        </a>
    </span>
</template>
<style>
    .leaflet-container .leaflet-control-attribution {
        padding: var(--micro-size-xs);
        font-size: 0.875em;
        color: var(--micro-color-text-subtle);
        background: rgba(255, 255, 255, 0.66);
        text-align: right;
    }

    .leaflet-control-attribution img {
        height: 1.5em;
        vertical-align: bottom;
    }
</style>
>>>>>>> 786b736a

<template id="micro-location-input-template">
    <input />
    <micro-options data-options="queryLocations" data-delay="500" data-to-text="locationToText">
        <template name="footer">
            <p class="micro-location-input-footer">
                <small>
                    Location data by ©
                    <a class="link" href="https://www.mapbox.com/about/maps/" target="_blank">
                        <img
                            src="{{ static_url('{}/@noyainrain/micro/images/mapbox.svg'.format(modules_path)) }}"
                            alt="Mapbox"
                        />
                    </a>
                </small>
            </p>
        </template>
    </micro-options>
</template>
<style>
    micro-location-input input {
        display: block;
        width: 100%;
    }

    .micro-location-input-footer img {
        height: 1.5em;
        vertical-align: bottom;
    }
</style>

<template class="micro-user-template">
    <i class="fa fa-user"></i> <span></span>
</template>

<template id="micro-offline-page-template">
    <h1 class="micro-icon-title"><i class="fa fa-wifi"></i></h1>
    <p>Oops, you seem to be offline!</p>
    <p><small>Please check your connection and try again.</small></p>
</template>
<style>
    micro-offline-page {
        text-align: center;
    }
</style>

<template class="micro-not-found-page-template">
    <h1 class="micro-icon-title"><i class="fa fa-map-signs"></i></h1>
    <p>Oops, we have not found the page you are looking for!</p>
    <p><small>If you've been here before, someone has deleted it.</small></p>
</template>

<template class="micro-forbidden-page-template">
    <h1 class="micro-icon-title"><i class="fa fa-lock"></i></h1>
    <p>Oops, you are not allowed to view this page!<p>
    <p><small>If you've been here before, someone has revoked your permissions.</small></p>
</template>

<template class="micro-about-page-template">
    <h1 data-text="About {title}"></h1>
    <p class="micro-about-short"></p>
    <p class="micro-about-provider"></p>

    <section class="micro-about-project">
        <h1>Powered by</h1>
        <p class="micro-logo"><a class="link" target="_blank"><img /> <span></span></a></p>
        <p>
            The service is powered by <a class="micro-about-project-link link" target="_blank"></a>,
            a free and open-source software released under the
            <a class="micro-about-license link" target="_blank"></a>.
        </p>
        <p class="micro-about-copyright"></p>
    </section>
</template>

<template class="micro-edit-user-page-template">
    <h1>Edit user settings</h1>
    <form class="micro-edit-user-edit">
        <label>
            <input name="name" />
            <small>Name</small>
            <small>Your name or nick name.</small>
        </label>
        <p>
            <button class="action"><i class="fa fa-check-circle"></i> Save</button>
        </p>
    </form>

    <section>
        <header class="micro-heading micro-panel">
            <h1>Email</h1>
            <button class="micro-edit-user-remove-email action">
                <i class="fa fa-trash"></i> Remove
            </button>
        </header>

        <div class="micro-edit-user-set-email-1">
            <form>
                <label>
                    <input name="email" type="email" required="required" />
                    <small>Email address</small>
                </label>
                <p>
                    <button class="action">
                        <i class="fa fa-check-circle"></i> Add email address
                    </button>
                </p>
            </form>
        </div>

        <section class="micro-edit-user-set-email-2">
            <h1>Add email address</h1>
            <p>
                We've sent a message to your email address. Please open it and follow the
                instructions.
            </p>
            <p class="micro-edit-user-cancel-set-email"><button class="action">Cancel</button></p>
            <p class="micro-progress"><i class="fa fa-spin fa-spinner"></i></p>
        </section>

        <p class="micro-edit-user-email-value"></p>

        <p><small>The email address is only visible to you.</small></p>
    </section>
</template>

<template class="micro-edit-settings-page-template">
    <h1>Edit site settings</h1>
    <form class="micro-edit-settings-edit">
        <label>
            <input name="title" required="required" data-value="settings.title" />
            <small>Title</small>
        </label>
        <label>
            <input name="icon" data-value="or settings.icon ''" />
            <small>Icon (optional)</small>
            <small>URL of the site icon.</small>
        </label>
        <label>
            <input name="icon_small" data-value="or settings.icon_small ''" />
            <small>Icon small (optional)</small>
            <small>
                URL of the site icon optimized for small scale. Should be 16 pixels square.
            </small>
        </label>
        <label>
            <input name="icon_large" data-value="or settings.icon_large ''" />
            <small>Icon large (optional)</small>
            <small>
                URL of the site icon optimized for large scale. Should be 192 pixels square.
            </small>
        </label>
        <label>
            <input name="provider_name" data-value="or settings.provider_name ''" />
            <small>Service provider name (optional)</small>
        </label>
        <label>
            <input name="provider_url" data-value="or settings.provider_url ''" />
            <small>Service provider website (optional)</small>
            <small>URL of the website of the service provider.</small>
        </label>
        <label>
            <input name="provider_description"
                   data-value="or settings.provider_description.en ''" />
            <small>Service provider description (optional)</small>
            <small>“The service is provided by Provider, …”</small>
        </label>
        <label>
            <input name="feedback_url" data-value="or settings.feedback_url ''" />
            <small>Feedback &amp; help site (optional)</small>
            <small>URL of the feedback site / help desk.</small>
        </label>
        <ul is="micro-menu">
            <li>
                <button is="micro-button" class="action" data-run="edit">
                    <i class="fa fa-check-circle"></i> Done
                </button>
            </li>
            <li><a class="link action-cancel" href="/">Cancel</a></li>
        </ul>
    </form>
</template>

<template class="micro-activity-page-template">
    <h1>Site activity</h1>
    <p><small><i class='fa fa-eye'></i> Only visible to staff members</small></p>
    <div class="micro-lgroup">
        <ul class="micro-timeline"></ul>
        <ul>
            <li class="micro-activity-show-more">
                <button is="micro-button" class="link">
                    <i class="fa fa-ellipsis-v"></i> More
                </button>
            </li>
        </ul>
    </ul>
</template>

{% include 'components/analytics.html' %}
{% include 'components/contextual.html' %}
{% include 'components/image.html' %}
{% include 'components/link.html' %}
{% include 'components/video.html' %}<|MERGE_RESOLUTION|>--- conflicted
+++ resolved
@@ -225,9 +225,6 @@
     }
 </style>
 
-<<<<<<< HEAD
-{% include 'components/list_input.html' %}
-=======
 <template id="micro-map-template">
     <div></div>
 </template>
@@ -304,7 +301,6 @@
         vertical-align: bottom;
     }
 </style>
->>>>>>> 786b736a
 
 <template id="micro-location-input-template">
     <input />
@@ -507,4 +503,5 @@
 {% include 'components/contextual.html' %}
 {% include 'components/image.html' %}
 {% include 'components/link.html' %}
+{% include 'components/list_input.html' %}
 {% include 'components/video.html' %}