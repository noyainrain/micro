/*
 * bind.js
 * Released into the public domain
 * https://github.com/noyainrain/micro/blob/master/client/bind.js
 */

/* eslint-env mocha */
/* global chai, expect */
/* eslint-disable no-unused-expressions, prefer-arrow-callback */

"use strict";

window.expect = window.expect || chai.expect;

describe("Watchable", function() {
    describe("on set", function() {
        it("should notify watchers", function() {
            let object = new micro.bind.Watchable();
            let calls = [];
            object.watch("foo", (...args) => calls.push(args));
            object.foo = 42;
            expect(object.foo).to.equal(42);
            expect(calls).to.deep.equal([["foo", 42]]);
        });
    });

    describe("splice()", function() {
        it("should notify watchers", function() {
            let arr = new micro.bind.Watchable(["a", "b", "c", "d"]);
            let calls = [];
            arr.watch(Symbol.for("+"), (...args) => calls.push(["+"].concat(args)));
            arr.watch(Symbol.for("-"), (...args) => calls.push(["-"].concat(args)));
            arr.splice(1, 2, "x", "y");
            expect(arr).to.deep.equal(["a", "x", "y", "d"]);
            expect(calls).to.deep.equal([["-", "2", "c"], ["-", "1", "b"], ["+", "1", "x"],
                                         ["+", "2", "y"]]);
        });
    });

    describe("push()", function() {
        it("should notify watchers", function() {
            let arr = new micro.bind.Watchable(["a", "b"]);
            let calls = [];
            arr.watch(Symbol.for("+"), (...args) => calls.push(args));
            arr.push("c");
            expect(arr).to.deep.equal(["a", "b", "c"]);
            expect(calls).to.deep.equal([["2", "c"]]);
        });
    });
});

describe("filter()", function() {
    function makeArrays() {
        let arr = new micro.bind.Watchable(["a1", "b1", "a2", "b2"]);
        return [arr, micro.bind.filter(arr, item => item.startsWith("a"))];
    }

    describe("on arr set", function() {
        it("should update item if item still passes", function() {
            let [arr, filtered] = makeArrays();
            arr[2] = "ax";
            expect(filtered).to.deep.equal(["a1", "ax"]);
        });

        it("should include item if item passes now", function() {
            let [arr, filtered] = makeArrays();
            arr[1] = "ax";
            expect(filtered).to.deep.equal(["a1", "ax", "a2"]);
        });

        it("should exclude item if item does not pass anymore", function() {
            let [arr, filtered] = makeArrays();
            arr[0] = "bx";
            expect(filtered).to.deep.equal(["a2"]);
        });

        it("should have no effect if item still does not pass", function() {
            let [arr, filtered] = makeArrays();
            arr[1] = "bx";
            expect(filtered).to.deep.equal(["a1", "a2"]);
        });
    });

    describe("on arr splice", function() {
        it("should update filtered array", function() {
            let [arr, filtered] = makeArrays();
            arr.splice(1, 2, "ax", "bx");
            expect(filtered).to.deep.equal(["a1", "ax"]);
        });
    });
});

describe("bind()", function() {
    function setupDOM(expr, data = {}) {
        let main = document.querySelector("main");
        main.innerHTML = `<span data-result="${expr}"></span>`;
        let span = main.firstElementChild;
        micro.bind.bind(span, data);
        return span;
    }

    function setupDOMWithList() {
        let main = document.querySelector("main");
        main.innerHTML = `
            <ul data-content="list items 'item'">
                <template><li data-content="item"></li></template>
            </ul>
        `;
        let ul = main.firstElementChild;
        let arr = new micro.bind.Watchable(["a", "b", "c"]);
        micro.bind.bind(ul, {items: arr});
        return [arr, ul];
    }

    function setupDOMWithSwitch(state, defaultTemplate = true) {
        let main = document.querySelector("main");
        main.innerHTML = `
            <p data-content="switch state 'a' 'b'">
                <template>1: <span data-content="state"></span></template>
                <template>2: <span data-content="state"></span></template>
                <template>Default: <span data-content="state"></span></template>
            </p>
        `;
        let p = main.firstElementChild;
        if (!defaultTemplate) {
            p.lastElementChild.remove();
        }
        micro.bind.bind(p, {state});
        return p;
    }

    function setupDOMWithRender() {
        let main = document.querySelector("main");
        main.innerHTML = `
            <p data-content="render template">
                <template><span data-content="value"></span> (fallback)</template>
            </p>
            <template><span data-content="value"></span></template>
        `;
        let p = main.querySelector("p");
        let template = main.querySelector("p + template");
        return [p, template];
    }

    it("should update DOM", function() {
<<<<<<< HEAD
        let main = document.querySelector("main");
        main.innerHTML = '<span data-title="value"></span>';
        let span = main.firstElementChild;
        micro.bind.bind(span, {value: "Purr"});
        expect(span.title).to.equal("Purr");
=======
        let span = setupDOM("value", {value: "Purr"});
        expect(span.result).to.equal("Purr");
>>>>>>> d4a1fd6c
    });

    it("should update DOM with multiple elements", function() {
        let main = document.querySelector("main");
        main.innerHTML = '<span data-title="value"></span><span data-id="value"></span>';
        let elems = main.children;
        micro.bind.bind(elems, {value: "Purr"});
        expect(elems[0].title).to.equal("Purr");
        expect(elems[1].id).to.equal("Purr");
    });

    it("should update DOM with content", function() {
        let main = document.querySelector("main");
        main.innerHTML = '<span data-content="value"></span>';
        let span = main.firstElementChild;
        micro.bind.bind(span, {value: "Purr"});
        expect(span.textContent).to.equal("Purr");
    });

    it("should update DOM with class", function() {
        let main = document.querySelector("main");
        main.innerHTML = '<span data-class-cat-paw="value"></span>';
        let span = main.firstElementChild;
        micro.bind.bind(span, {value: true});
        expect(span.className).to.equal("cat-paw");
    });

    it("should update DOM with new", function() {
        let span = setupDOM("new Date", {Date});
        expect(span.result).to.be.instanceof(Date);
    });

    it("should update DOM with eq", function() {
        let span = setupDOM("eq 'same' 'same'");
        expect(span.result).to.be.true;
    });

    it("should update DOM with or", function() {
        let span = setupDOM("or '' 42");
        expect(span.result).to.equal(42);
    });

    it("should update DOM with not", function() {
        let span = setupDOM("not true");
        expect(span.result).to.be.false;
    });

    it("should update DOM with bind", function() {
        let calls = [];
        function f(...args) {
            calls.push(args);
        }
        let span = setupDOM("bind f 'Purr'", {f});
        span.result(42);
        expect(calls).to.deep.equal([["Purr", 42]]);
    });

    it("should update DOM with format", function() {
        let span = setupDOM("format 'Cat: {msg}' 'msg' 'Purr'");
        expect(span.result).to.equal("Cat: Purr");
    });

    it("should update DOM with formatPlural", function() {
        let span = setupDOM("formatPlural 'Singular {n}' 'Plural {n}' 'n' 2");
        expect(span.result).to.equal("Plural 2");
    });

    it("should update DOM with join", function() {
        let main = document.querySelector("main");
        main.innerHTML = `
            <p data-content="join items 'item'">
                <template><span data-content="item"></span></template>
            </p>
        `;
        let p = main.firstElementChild;
        micro.bind.bind(p, {items: ["a", "b", "c"]});
        let nodes = Array.from(p.childNodes, n => n.textContent);
        expect(nodes).to.deep.equal(["a", ", ", "b", ", ", "c"]);
    });

    it("should update DOM with switch", function() {
        let p = setupDOMWithSwitch("b");
        expect(p.textContent).to.equal("2: b");
    });

    it("should update DOM with switch for non-matching value and default template", function() {
        let p = setupDOMWithSwitch("x");
        expect(p.textContent).to.equal("Default: x");
    });

    it("should update DOM with switch for non-matching value and no default template", function() {
        let p = setupDOMWithSwitch("x", false);
        expect(p.textContent).to.be.empty;
    });

    it("should update DOM with render", function() {
        let [p, template] = setupDOMWithRender();
        micro.bind.bind(p, {template, value: "Purr"});
        expect(p.textContent).to.equal("Purr");
    });

    it("should update DOM with render for null template", function() {
        let [p] = setupDOMWithRender();
        micro.bind.bind(p, {template: null, value: "Purr"});
        expect(p.textContent).to.equal("Purr (fallback)");
    });

    it("should update DOM with nested binding", function() {
        let main = document.querySelector("main");
        main.innerHTML = '<p data-title="outer"><span data-title="inner"></span></p>';
        let p = main.firstElementChild;
        let span = document.querySelector("span");
        micro.bind.bind(span, {inner: "Inner"});
        micro.bind.bind(p, {outer: "Outer"});
        expect(span.title).to.equal("Inner");
        expect(p.title).to.equal("Outer");
    });

    it("should fail if reference is undefined", function() {
        let main = document.querySelector("main");
        main.innerHTML = '<span data-title="value"></span>';
        let span = main.firstElementChild;
        expect(() => micro.bind.bind(span, {})).to.throw(ReferenceError);
    });

    it("should fail if transform is not a function", function() {
        let main = document.querySelector("main");
        main.innerHTML = '<span data-title="value 42"></span>';
        let span = main.firstElementChild;
        let data = {value: true};
        expect(() => micro.bind.bind(span, data)).to.throw(TypeError);
    });

    describe("on data set", function() {
        it("should update DOM", function() {
            let main = document.querySelector("main");
            main.innerHTML = '<span data-title="value"></span>';
            let span = main.firstElementChild;
            let data = new micro.bind.Watchable({value: null});
            micro.bind.bind(span, data);
            data.value = "Purr";
            expect(span.title).to.equal("Purr");
        });
    });

    describe("on data arr set", function() {
        it("should update DOM with list", function() {
            let [arr, ul] = setupDOMWithList();
            arr[1] = "x";
            expect(Array.from(ul.children, c => c.textContent)).to.deep.equal(["a", "x", "c"]);
        });
    });

    describe("on data arr splice", function() {
        it("should update DOM with list", function() {
            let [arr, ul] = setupDOMWithList();
            arr.splice(1, 1, "x", "y");
            expect(Array.from(ul.children, c => c.textContent)).to.deep.equal(["a", "x", "y", "c"]);
        });
    });
});

describe("parse()", function() {
    it("should parse expression", function() {
        let args = micro.bind.parse("true false null undefined 'word word' 42 x.y");
        expect(args).to.deep.equal([true, false, null, undefined, "word word", 42,
                                    {name: "x.y", tokens: ["x", "y"]}]);
    });
});

describe("transforms", function() {
    describe("includes()", function() {
        it("should return true for searchElement in arr", function() {
            let includes = micro.bind.transforms.includes(null, ["a", "b"], "b");
            expect(includes).to.be.true;
        });
    });
});

describe("dash()", function() {
    it("should convert to dashed style", function() {
        let dashed = micro.bind.dash("OneTwoAThree");
        expect(dashed).to.equal("one-two-a-three");
    });
});<|MERGE_RESOLUTION|>--- conflicted
+++ resolved
@@ -143,16 +143,8 @@
     }
 
     it("should update DOM", function() {
-<<<<<<< HEAD
-        let main = document.querySelector("main");
-        main.innerHTML = '<span data-title="value"></span>';
-        let span = main.firstElementChild;
-        micro.bind.bind(span, {value: "Purr"});
-        expect(span.title).to.equal("Purr");
-=======
         let span = setupDOM("value", {value: "Purr"});
         expect(span.result).to.equal("Purr");
->>>>>>> d4a1fd6c
     });
 
     it("should update DOM with multiple elements", function() {
