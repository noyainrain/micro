--- conflicted
+++ resolved
@@ -32,61 +32,6 @@
 };
 
 /**
-<<<<<<< HEAD
- * Thrown for HTTP JSON REST API errors.
- *
- * .. attribute:: error
- *
- *    The error object.
- *
- * .. attribute:: status
- *
- *    The associated HTTP status code.
- */
-micro.APIError = class extends Error {
-    constructor(error, status) {
-        super();
-        this.error = error;
-        this.status = status;
-    }
-};
-
-/**
- * Call a *method* on the HTTP JSON REST API endpoint at *url*.
- *
- * *method* is a HTTP method (e.g. ``GET`` or ``POST``). Arguments are passed as JSON object *args*.
- * A promise is returned that resolves to the result as JSON value, once the call is complete.
- *
- * If an error occurs, the promise rejects with an :class:`APIError`. For any IO related errors, it
- * rejects with a :class:`TypeError`.
- */
-micro.call = function(method, url, args) {
-    let options = {method, credentials: "include"};
-    if (args) {
-        options.headers = {"Content-Type": "application/json"};
-        options.body = JSON.stringify(args);
-    }
-
-    return fetch(url, options).then(response => {
-        return response.json().then(result => {
-            if (!response.ok) {
-                throw new micro.APIError(result, response.status);
-            }
-            return result;
-        }, e => {
-            if (e instanceof SyntaxError) {
-                // Consider invalid JSON an IO error
-                throw new TypeError();
-            } else {
-                throw e;
-            }
-        });
-    });
-};
-
-/**
-=======
->>>>>>> 6f7967e8
  * Find the first ancestor of *elem* that satisfies *predicate*.
  *
  * .. deprecated: 0.11.0
