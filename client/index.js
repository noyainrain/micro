--- conflicted
+++ resolved
@@ -822,7 +822,7 @@
 /** TODO. */
 micro.editUser = async function(attrs) {
     try {
-        let user = await ui.call("POST", `/api/users/${ui.user.id}`, attrs);
+        const user = await ui.call("POST", `/api/users/${ui.user.id}`, attrs);
         ui.dispatchEvent(new CustomEvent("user-edit", {detail: {user}}));
     } catch (e) {
         ui.handleCallError(e);
@@ -1748,180 +1748,6 @@
 };
 
 /**
-<<<<<<< HEAD
- * Edit user page.
- */
-micro.EditUserPage = class extends micro.Page {
-    static async make(url, id) {
-        id = id || ui.user.id;
-        let user = await ui.call("GET", `/api/users/${id}`);
-        if (!(ui.user.id === user.id)) {
-            return document.createElement("micro-forbidden-page");
-        }
-        let page = document.createElement("micro-edit-user-page");
-        page.user = user;
-        return page;
-    }
-
-    createdCallback() {
-        super.createdCallback();
-        this._user = null;
-        this.caption = "Edit user settings";
-        this.appendChild(document.importNode(
-            ui.querySelector(".micro-edit-user-page-template").content, true));
-        this._form = this.querySelector("form");
-        this.querySelector(".micro-edit-user-edit").addEventListener("submit", this);
-
-        this._setEmail1 = this.querySelector(".micro-edit-user-set-email-1");
-        this._setEmailForm = this.querySelector(".micro-edit-user-set-email-1 form");
-        this._setEmail2 = this.querySelector(".micro-edit-user-set-email-2");
-        this._emailP = this.querySelector(".micro-edit-user-email-value");
-        this._setEmailAction = this.querySelector(".micro-edit-user-set-email-1 form button");
-        this._cancelSetEmailAction = this.querySelector(".micro-edit-user-cancel-set-email");
-        this._removeEmailAction = this.querySelector(".micro-edit-user-remove-email");
-        this._removeEmailAction.addEventListener("click", this);
-        this._setEmailAction.addEventListener("click", this);
-        this._cancelSetEmailAction.addEventListener("click", this);
-        this._setEmailForm.addEventListener("submit", e => e.preventDefault());
-    }
-
-    attachedCallback() {
-        super.attachedCallback();
-        this.ready.when((async() => {
-            let match = /^#set-email=([^:]+):([^:]+)$/u.exec(location.hash);
-            if (match) {
-                history.replaceState(null, null, location.pathname);
-                let authRequestID = `AuthRequest:${match[1]}`;
-                let authRequest = JSON.parse(localStorage.authRequest || null);
-                if (!authRequest || authRequestID !== authRequest.id) {
-                    ui.notify(
-                        "The email link was not opened on the same browser/device on which the email address was entered (or the email link is outdated).");
-                    return;
-                }
-
-                this._showSetEmailPanel2(true);
-                try {
-                    this.user = await ui.call(
-                        "POST", `/api/users/${this._user.id}/finish-set-email`, {
-                            auth_request_id: authRequest.id,
-                            auth: match[2]
-                        });
-                    delete localStorage.authRequest;
-                    this._hideSetEmailPanel2();
-                } catch (e) {
-                    if (e instanceof micro.APIError && e.__type__ === "ValueError") {
-                        if (e.error.code === "auth_invalid") {
-                            this._showSetEmailPanel2();
-                            ui.notify("The email link was modified. Please try again.");
-                        } else {
-                            delete localStorage.authRequest;
-                            this._hideSetEmailPanel2();
-                            ui.notify({
-                                auth_request_not_found:
-                                    "The email link is expired. Please try again.",
-                                email_duplicate:
-                                    "The given email address is already in use by another user."
-                            }[e.error.code]);
-                        }
-                    } else {
-                        ui.handleCallError(e);
-                    }
-                }
-            }
-
-            this._form.elements.name.focus();
-        })().catch(micro.util.catch));
-    }
-
-    /**
-     * :ref:`User` to edit.
-     */
-    get user() {
-        return this._user;
-    }
-
-    set user(value) {
-        this._user = value;
-        this.classList.toggle("micro-edit-user-has-email", this._user.email);
-        this._form.elements.name.value = this._user.name;
-        this._emailP.textContent = this._user.email;
-    }
-
-    async _setEmail() {
-        if (!this._setEmailForm.checkValidity()) {
-            return;
-        }
-
-        try {
-            let authRequest = await ui.call("POST", `/api/users/${this.user.id}/set-email`, {
-                email: this._setEmailForm.elements.email.value
-            });
-            localStorage.authRequest = JSON.stringify(authRequest);
-            this._setEmailForm.reset();
-            this._showSetEmailPanel2();
-        } catch (e) {
-            ui.handleCallError(e);
-        }
-    }
-
-    _cancelSetEmail() {
-        this._hideSetEmailPanel2();
-    }
-
-    async _removeEmail() {
-        try {
-            this.user = await ui.call("POST", `/api/users/${this.user.id}/remove-email`);
-        } catch (e) {
-            if (e instanceof micro.APIError && e.__type__ === "ValueError") {
-                // If the email address has already been removed, we just update the UI
-                this.user.email = null;
-                // eslint-disable-next-line no-self-assign
-                this.user = this.user;
-            } else {
-                ui.handleCallError(e);
-            }
-        }
-    }
-
-    _showSetEmailPanel2(progress) {
-        progress = progress || false;
-        let progressP = this.querySelector(".micro-edit-user-set-email-2 .micro-progress");
-        let actions = this.querySelector(".micro-edit-user-cancel-set-email");
-        this._emailP.style.display = "none";
-        this._setEmail1.style.display = "none";
-        this._setEmail2.style.display = "block";
-        if (progress) {
-            progressP.style.display = "";
-            actions.style.display = "none";
-        } else {
-            progressP.style.display = "none";
-            actions.style.display = "";
-        }
-    }
-
-    _hideSetEmailPanel2() {
-        this._emailP.style.display = "";
-        this._setEmail1.style.display = "";
-        this._setEmail2.style.display = "";
-    }
-
-    handleEvent(event) {
-        if (event.currentTarget === this._form) {
-            event.preventDefault();
-            micro.editUser({name: this._form.elements.name.value}).catch(micro.util.catch);
-        } else if (event.currentTarget === this._setEmailAction && event.type === "click") {
-            this._setEmail().catch(micro.util.catch);
-        } else if (event.currentTarget === this._cancelSetEmailAction && event.type === "click") {
-            this._cancelSetEmail();
-        } else if (event.currentTarget === this._removeEmailAction && event.type === "click") {
-            this._removeEmail().catch(micro.util.catch);
-        }
-    }
-};
-
-/**
-=======
->>>>>>> 0da033cb
  * Edit settings page.
  */
 micro.EditSettingsPage = class extends micro.Page {
